--- conflicted
+++ resolved
@@ -37,7 +37,6 @@
         webhook: Optional[Dict[str, Any]] = None,
         **kwargs: Any,
     ) -> None:
-<<<<<<< HEAD
         """
         Args:
             affinity (Dict[str, Any]): Node affinity settings for the operator.
@@ -139,8 +138,5 @@
                 _spec["tolerations"] = self.tolerations
             if self.webhook is not None:
                 _spec["webhook"] = self.webhook
-=======
-        super().__init__(**kwargs)
-
-    # End of generated code
->>>>>>> 0a4fc686
+                
+    # End of generated code