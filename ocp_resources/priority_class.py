from ocp_resources.resource import Resource


class PriorityClass(Resource):
    """
    Priority Class object.
    """

    api_group = Resource.ApiGroup.SCHEDULING_K8S_IO

    def __init__(
        self,
        name,
        client,
        teardown=True,
        value=None,
        global_default=False,
        description=None,
        preemption_policy=None,
    ):
        super().__init__(
            name=name,
            client=client,
            teardown=teardown,
        )
        self.value = value
        self.global_default = global_default
        self.description = description
        self.preemption_policy = preemption_policy

    def to_dict(self):
        res = super().to_dict()
        res.update({"value": self.value})
        if self.global_default:
            res["globalDefault"] = self.global_default
        if self.description:
            res["description"] = self.description
        if self.preemption_policy:
            res["preemptionPolicy"] = self.preemption_policy
<<<<<<< HEAD
        return res
=======
        return res    
>>>>>>> 1d4da4a7
<|MERGE_RESOLUTION|>--- conflicted
+++ resolved
@@ -37,8 +37,4 @@
             res["description"] = self.description
         if self.preemption_policy:
             res["preemptionPolicy"] = self.preemption_policy
-<<<<<<< HEAD
-        return res
-=======
-        return res    
->>>>>>> 1d4da4a7
+        return res    