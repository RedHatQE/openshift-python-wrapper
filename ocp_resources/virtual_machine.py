--- conflicted
+++ resolved
@@ -1,12 +1,7 @@
 # -*- coding: utf-8 -*-
 
 
-<<<<<<< HEAD
 from ocp_resources.constants import PROTOCOL_ERROR_EXCEPTION_DICT, TIMEOUT_4MINUTES
-from ocp_resources.logger import get_logger
-=======
-from ocp_resources.constants import PROTOCOL_ERROR_EXCEPTION_DICT
->>>>>>> ec011d7b
 from ocp_resources.resource import TIMEOUT, NamespacedResource
 from ocp_resources.utils import TimeoutSampler
 from ocp_resources.virtual_machine_instance import VirtualMachineInstance
@@ -160,7 +155,7 @@
         return self.instance.get("status", {}).get("printableStatus")
 
     def wait_for_status_none(self, status, timeout=TIMEOUT_4MINUTES):
-        LOGGER.info(f"Wait for {self.kind} {self.name} status {status} to be None")
+        self.logger.info(f"Wait for {self.kind} {self.name} status {status} to be None")
         for sample in TimeoutSampler(
             wait_timeout=timeout,
             sleep=1,
