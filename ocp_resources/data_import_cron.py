from ocp_resources.resource import NamespacedResource


class DataImportCron(NamespacedResource):
    """
    https://kubevirt.io/cdi-api-reference/main/definitions.html#_v1beta1_dataimportcron
    """

    api_group = NamespacedResource.ApiGroup.CDI_KUBEVIRT_IO

    def __init__(
        self,
        image_stream=None,
        url=None,
        cert_configmap=None,
        pull_method=None,
        storage_class=None,
        size=None,
        schedule=None,
        garbage_collect=None,
        managed_data_source=None,
        imports_to_keep=None,
        bind_immediate_annotation=None,
        **kwargs,
    ):
        """
        Args:
            garbage_collect (str, optional): whether old PVCs should be cleaned up after a new PVC is imported.
                Options are "Outdated"/"Never".
            imports_to_keep (int, optional): number of import PVCs to keep when garbage collecting.
            managed_data_source(str, optional): specifies the name of the corresponding DataSource to manage.
                DataSource has to be in the same namespace.
            schedule (str, optional): specifies in cron format when and how often to look for new imports.
            storage_class (str, optional): Name of the StorageClass required by the claim.
            size (str): Size of the resources claim quantity. Format is size+size unit, for example: "5Gi".
            url (str, optional): URL is the url of the registry source (starting with the scheme: docker, oci-archive).
            cert_configmap (str, optional): CertConfigMap provides a reference to the Registry certs
            image_stream (str, optional): ImageStream is the name of image stream for import
            bind_immediate_annotation (bool, optional): when WaitForFirstConsumer is set in StorageClass and the
                DataSource should be bound immediately.
            pull_method (str): can be either "pod" or "node" (node docker cache based import)
        """
        super().__init__(**kwargs)
        self.image_stream = image_stream
        self.url = url
        self.cert_configmap = cert_configmap
        self.pull_method = pull_method
        self.storage_class = storage_class
        self.size = size
        self.schedule = schedule
        self.garbage_collect = garbage_collect
        self.managed_data_source = managed_data_source
        self.imports_to_keep = imports_to_keep
        self.bind_immediate_annotation = bind_immediate_annotation

    def to_dict(self):
        super().to_dict()
        if not self.yaml_file:
            if self.image_stream and self.url:
                raise ValueError("imageStream and url cannot coexist")
            if not self.pull_method:
                raise ValueError(
                    "Passing yaml_file or parameter 'pull_method' is required"
                )
            self.res.update(
                {
                    "spec": {
                        "template": {
                            "spec": {
<<<<<<< HEAD
                                "source": {
                                    "registry": {"pullMethod": self.pull_method}
                                },
=======
                                "source": {"registry": {"pullMethod": self.pull_method}},
                                "storage": {"resources": {"requests": {"storage": self.size}}},
>>>>>>> 62788054
                            }
                        },
                        "managedDataSource": self.managed_data_source,
                        "schedule": self.schedule,
                    }
                }
            )
            spec = self.res["spec"]["template"]["spec"]

            if self.bind_immediate_annotation:
                self.res["metadata"].setdefault("annotations", {}).update(
                    {f"{NamespacedResource.ApiGroup.CDI_KUBEVIRT_IO}/storage.bind.immediate.requested": ("true")}
                )
            if self.image_stream:
                spec["source"]["registry"]["imageStream"] = self.image_stream
            if self.url:
                spec["source"]["registry"]["url"] = self.url
            if self.cert_configmap:
                spec["source"]["registry"]["certConfigMap"] = self.cert_configmap
            if self.garbage_collect:
                self.res["spec"]["garbageCollect"] = self.garbage_collect
            if self.imports_to_keep:
                self.res["spec"]["importsToKeep"] = self.imports_to_keep

            storage = {}
            if self.size:
                storage["resources"] = {"requests": {"storage": self.size}}
            if self.storage_class:
                storage["storageClassName"] = self.storage_class
            if storage:
                spec["storage"] = storage
<|MERGE_RESOLUTION|>--- conflicted
+++ resolved
@@ -1,3 +1,4 @@
+from ocp_resources.constants import TIMEOUT_4MINUTES
 from ocp_resources.resource import NamespacedResource
 
 
@@ -66,16 +67,7 @@
                 {
                     "spec": {
                         "template": {
-                            "spec": {
-<<<<<<< HEAD
-                                "source": {
-                                    "registry": {"pullMethod": self.pull_method}
-                                },
-=======
-                                "source": {"registry": {"pullMethod": self.pull_method}},
-                                "storage": {"resources": {"requests": {"storage": self.size}}},
->>>>>>> 62788054
-                            }
+                            "spec": {"source": {"registry": {"pullMethod": self.pull_method}}}
                         },
                         "managedDataSource": self.managed_data_source,
                         "schedule": self.schedule,
