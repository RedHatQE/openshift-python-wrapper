from ocp_resources.utils.constants import (
    TIMEOUT_1MINUTE,
    TIMEOUT_2MINUTES,
    TIMEOUT_4MINUTES,
    TIMEOUT_10MINUTES,
    TIMEOUT_10SEC,
)
from ocp_resources.persistent_volume_claim import PersistentVolumeClaim
from ocp_resources.resource import NamespacedResource, Resource
from timeout_sampler import TimeoutExpiredError, TimeoutSampler
from warnings import warn


class DataVolume(NamespacedResource):
    """
    DataVolume object.
    """

    api_group = NamespacedResource.ApiGroup.CDI_KUBEVIRT_IO

    class Status(NamespacedResource.Status):
        BLANK = "Blank"
        PVC_BOUND = "PVCBound"
        IMPORT_SCHEDULED = "ImportScheduled"
        ClONE_SCHEDULED = "CloneScheduled"
        UPLOAD_SCHEDULED = "UploadScheduled"
        IMPORT_IN_PROGRESS = "ImportInProgress"
        CLONE_IN_PROGRESS = "CloneInProgress"
        UPLOAD_IN_PROGRESS = "UploadInProgress"
        SNAPSHOT_FOR_SMART_CLONE_IN_PROGRESS = "SnapshotForSmartCloneInProgress"
        SMART_CLONE_PVC_IN_PROGRESS = "SmartClonePVCInProgress"
        UPLOAD_READY = "UploadReady"
        UNKNOWN = "Unknown"
        WAIT_FOR_FIRST_CONSUMER = "WaitForFirstConsumer"
        PENDING_POPULATION = "PendingPopulation"

    class AccessMode:
        """
        AccessMode object.
        """

        RWO = "ReadWriteOnce"
        ROX = "ReadOnlyMany"
        RWX = "ReadWriteMany"

    class ContentType:
        """
        ContentType object
        """

        KUBEVIRT = "kubevirt"
        ARCHIVE = "archive"

    class VolumeMode:
        """
        VolumeMode object
        """

        BLOCK = "Block"
        FILE = "Filesystem"

    class Condition:
        class Type:
            READY = "Ready"
            BOUND = "Bound"
            RUNNING = "Running"

        class Status(Resource.Condition.Status):
            UNKNOWN = "Unknown"

    def __init__(
        self,
        name=None,
        namespace=None,
        source=None,
        size=None,
        storage_class=None,
        url=None,
        content_type=ContentType.KUBEVIRT,
        access_modes=None,
        cert_configmap=None,
        secret=None,
        client=None,
        volume_mode=None,
        hostpath_node=None,
        source_pvc=None,
        source_namespace=None,
        multus_annotation=None,
        bind_immediate_annotation=None,
        preallocation=None,
        teardown=True,
        yaml_file=None,
        delete_timeout=TIMEOUT_4MINUTES,
        api_name="pvc",
        delete_after_completion=None,
        **kwargs,
    ):
        """
        DataVolume object

        Args:
            name (str): DataVolume name.
            namespace (str): DataVolume namespace.
            source (str): source of DV - upload/http/pvc/registry.
            size (str): DataVolume size - format size+size unit, for example: "5Gi".
            storage_class (str, default: None): storage class name for DataVolume.
            url (str, default: None): url for importing DV, when source is http/registry.
            content_type (str, default: "kubevirt"): DataVolume content type.
            access_modes (str, default: None): DataVolume access mode.
            cert_configmap (str, default: None): name of config map for TLS certificates.
            secret (Secret, default: None): to be set as secretRef.
            client (DynamicClient): DynamicClient to use.
            volume_mode (str, default: None): DataVolume volume mode.
            hostpath_node (str, default: None): Node name to provision the DV on.
            source_pvc (str, default: None): PVC name for when cloning the DV.
            source_namespace (str, default: None): PVC namespace for when cloning the DV.
            multus_annotation (str, default: None): network nad name.
            bind_immediate_annotation (bool, default: None): when WaitForFirstConsumer is set in  StorageClass and DV
            should be bound immediately.
            preallocation (bool, default: None): preallocate disk space.
            teardown (bool, default: True): Indicates if this resource would need to be deleted.
            yaml_file (yaml, default: None): yaml file for the resource.
            delete_timeout (int, default: 4 minutes): timeout associated with delete action.
            api_name (str, default: "pvc"): api used for DV, pvc/storage
            delete_after_completion (str, default: None): annotation for garbage collector - "true"/"false"
        """
        super().__init__(
            name=name,
            namespace=namespace,
            client=client,
            teardown=teardown,
            yaml_file=yaml_file,
            delete_timeout=delete_timeout,
            **kwargs,
        )
        self.source = source
        self.url = url
        self.cert_configmap = cert_configmap
        self.secret = secret
        self.content_type = content_type
        self.size = size
        self.access_modes = access_modes
        self.storage_class = storage_class
        self.volume_mode = volume_mode
        self.hostpath_node = hostpath_node
        self.source_pvc = source_pvc
        self.source_namespace = source_namespace
        self.multus_annotation = multus_annotation
        self.bind_immediate_annotation = bind_immediate_annotation
        self.preallocation = preallocation
        self.api_name = api_name
        self.delete_after_completion = delete_after_completion

    def to_dict(self) -> None:
        super().to_dict()
        if not self.kind_dict and not self.yaml_file:
            self.res.update({
                "spec": {
                    "source": {self.source: {"url": self.url}},
                    self.api_name: {
                        "resources": {"requests": {"storage": self.size}},
                    },
                }
            })
            if self.access_modes:
                self.res["spec"][self.api_name]["accessModes"] = [self.access_modes]
            if self.content_type:
                self.res["spec"]["contentType"] = self.content_type
            if self.storage_class:
                self.res["spec"][self.api_name]["storageClassName"] = self.storage_class
            if self.secret:
                self.res["spec"]["source"][self.source]["secretRef"] = self.secret.name
            if self.volume_mode:
                self.res["spec"][self.api_name]["volumeMode"] = self.volume_mode
            if self.source == "http" or "registry":
                self.res["spec"]["source"][self.source]["url"] = self.url
            if self.cert_configmap:
                self.res["spec"]["source"][self.source]["certConfigMap"] = self.cert_configmap
            if self.source == "upload" or self.source == "blank":
                self.res["spec"]["source"][self.source] = {}
            if self.hostpath_node:
                self.res["metadata"].setdefault("annotations", {}).update({
                    f"{NamespacedResource.ApiGroup.KUBEVIRT_IO}/provisionOnNode": (self.hostpath_node)
                })
            if self.multus_annotation:
                self.res["metadata"].setdefault("annotations", {}).update({
                    f"{NamespacedResource.ApiGroup.K8S_V1_CNI_CNCF_IO}/networks": (self.multus_annotation)
                })
            if self.bind_immediate_annotation:
                self.res["metadata"].setdefault("annotations", {}).update({
                    f"{self.api_group}/storage.bind.immediate.requested": "true"
                })
            if self.source == "pvc":
                self.res["spec"]["source"]["pvc"] = {
                    "name": self.source_pvc or "dv-source",
                    "namespace": self.source_namespace or self.namespace,
                }
            if self.preallocation is not None:
                self.res["spec"]["preallocation"] = self.preallocation
            if self.delete_after_completion:
                self.res["metadata"].setdefault("annotations", {}).update({
                    f"{self.api_group}/storage.deleteAfterCompletion": (self.delete_after_completion)
                })

    def wait_deleted(self, timeout=TIMEOUT_4MINUTES):
        """
        Wait until DataVolume and the PVC created by it are deleted

        Args:
        timeout (int):  Time to wait for the DataVolume and PVC to be deleted.

        Returns:
        bool: True if DataVolume and its PVC are gone, False if timeout reached.
        """
        super().wait_deleted(timeout=timeout)
        return self.pvc.wait_deleted(timeout=timeout)

    def wait(self, timeout=TIMEOUT_10MINUTES, failure_timeout=TIMEOUT_2MINUTES, wait_for_exists_only=False):
        if wait_for_exists_only:
            return super().wait(timeout=timeout)
        else:
            self._check_none_pending_status(failure_timeout=failure_timeout)

            # If DV's status is not Pending, continue with the flow
            self.wait_for_status(status=self.Status.SUCCEEDED, timeout=timeout)
            self.pvc.wait_for_status(status=PersistentVolumeClaim.Status.BOUND, timeout=timeout)

    @property
    def pvc(self):
        return PersistentVolumeClaim(
            client=self.client,
            name=self.name,
            namespace=self.namespace,
        )

    @property
    def scratch_pvc(self):
        scratch_pvc_prefix = self.pvc.prime_pvc.name if self.pvc.use_populator else self.name
        return PersistentVolumeClaim(
            name=f"{scratch_pvc_prefix}-scratch",
            namespace=self.namespace,
            client=self.client,
        )

    def _check_none_pending_status(self, failure_timeout=TIMEOUT_2MINUTES):
        # Avoid waiting for "Succeeded" status if DV's in Pending/None status
        sample = None
        # if garbage collector is enabled, DV will be deleted after success
        try:
            for sample in TimeoutSampler(
                wait_timeout=failure_timeout,
                sleep=TIMEOUT_10SEC,
                func=lambda: self.exists,
            ):
                # If DV status is Pending (or Status is not yet updated) continue to wait, else exit the wait loop
                if sample and (
                    not sample.status
                    or sample.status.phase
                    in [
                        self.Status.PENDING,
                        None,
                    ]
                ):
                    continue
                break
        except TimeoutExpiredError:
            self.logger.error(f"{self.name} status is {sample}")
            raise

    def wait_for_dv_success(
        self,
        timeout=TIMEOUT_10MINUTES,
        failure_timeout=TIMEOUT_2MINUTES,
<<<<<<< HEAD
        pvc_wait_for_bound_timeout=TIMEOUT_1MINUTE,
=======
>>>>>>> b395e24d
        dv_garbage_collection_enabled=None,
        stop_status_func=None,
        *stop_status_func_args,
        **stop_status_func_kwargs,
    ):
        """
        Wait until DataVolume succeeded with or without DV Garbage Collection enabled

        Args:
            timeout (int):  Time to wait for the DataVolume to succeed.
            failure_timeout (int): Time to wait for the DataVolume to have not Pending/None status
<<<<<<< HEAD
            pvc_wait_for_bound_timeout (int): Time to wait for the PVC to reach 'Bound' status.
=======
>>>>>>> b395e24d
            dv_garbage_collection_enabled (bool, default: None): DV garbage collection is deprecated and removed in
            v4.19
            stop_status_func (function): function that is called inside the TimeoutSampler
                if it returns True - stop the Sampler and raise TimeoutExpiredError
                Example:
                def dv_is_not_progressing(dv):
                    return True if dv.instance.status.conditions.restartCount > 3 else False

                def test_dv():
                    ...
                    stop_status_func_kwargs = {"dv": dv}
                    dv.wait_for_dv_success(stop_status_func=dv_is_not_progressing, **stop_status_func_kwargs)

        Returns:
            bool: True if DataVolume succeeded.
        """
        self.logger.info(f"Wait DV success for {timeout} seconds")
        self._check_none_pending_status(failure_timeout=failure_timeout)

        sample = None
        status_of_dv_str = f"Status of {self.kind} '{self.name}' in namespace '{self.namespace}':\n"
        try:
            for sample in TimeoutSampler(
                sleep=1,
                wait_timeout=timeout,
                func=lambda: self.exists,
            ):
                if dv_garbage_collection_enabled is not None:
                    warn("garbage collector is deprecated and removed in version v4.19", DeprecationWarning)
                # DV reach success if the status is Succeeded, or if DV garbage collection enabled and the DV does not exist
                if sample and sample.get("status", {}).get("phase") == self.Status.SUCCEEDED:
                    break
                elif sample is None and dv_garbage_collection_enabled:
                    break
                elif stop_status_func and stop_status_func(*stop_status_func_args, **stop_status_func_kwargs):
                    raise TimeoutExpiredError(
                        value=(
                            "Exited on the stop_status_func"
                            f" {stop_status_func.__name__}."
                            f" {status_of_dv_str} {sample.status}"
                        )
                    )
        except TimeoutExpiredError:
            self.logger.error(f"{status_of_dv_str} {sample.status}")
            raise

        # For CSI storage, PVC gets Bound after DV succeeded
        return self.pvc.wait_for_status(status=PersistentVolumeClaim.Status.BOUND, timeout=pvc_wait_for_bound_timeout)

    def delete(self, wait=False, timeout=TIMEOUT_4MINUTES, body=None):
        """
        Delete DataVolume

        Args:
            wait (bool): True to wait for DataVolume and PVC to be deleted.
            timeout (int): Time to wait for resources deletion
            body (dict): Content to send for delete()

        Returns:
            bool: True if delete succeeded, False otherwise.
        """
        # if garbage collector is enabled, DV will be deleted after success
        if self.exists:
            return super().delete(wait=wait, timeout=timeout, body=body)
        else:
            return self.pvc.delete(wait=wait, timeout=timeout, body=body)<|MERGE_RESOLUTION|>--- conflicted
+++ resolved
@@ -271,10 +271,7 @@
         self,
         timeout=TIMEOUT_10MINUTES,
         failure_timeout=TIMEOUT_2MINUTES,
-<<<<<<< HEAD
         pvc_wait_for_bound_timeout=TIMEOUT_1MINUTE,
-=======
->>>>>>> b395e24d
         dv_garbage_collection_enabled=None,
         stop_status_func=None,
         *stop_status_func_args,
@@ -286,10 +283,7 @@
         Args:
             timeout (int):  Time to wait for the DataVolume to succeed.
             failure_timeout (int): Time to wait for the DataVolume to have not Pending/None status
-<<<<<<< HEAD
             pvc_wait_for_bound_timeout (int): Time to wait for the PVC to reach 'Bound' status.
-=======
->>>>>>> b395e24d
             dv_garbage_collection_enabled (bool, default: None): DV garbage collection is deprecated and removed in
             v4.19
             stop_status_func (function): function that is called inside the TimeoutSampler
