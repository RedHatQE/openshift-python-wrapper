--- conflicted
+++ resolved
@@ -42,11 +42,7 @@
         "etcdserver: leader changed",
         "etcdserver: request timed out",
         "Internal error occurred: failed calling webhook",
-<<<<<<< HEAD
         "rpc error:",
-=======
-        "rpc error:"
->>>>>>> e3a2350d
     ],
     ServerTimeoutError: [],
 }
@@ -507,13 +503,9 @@
 
         get_kwargs = {"singular_name": singular_name} if singular_name else {}
         return dyn_client.resources.get(
-<<<<<<< HEAD
             kind=cls.kind,
             api_version=cls.api_version,
             **get_kwargs,
-=======
-            kind=cls.kind, api_version=cls.api_version, **get_kwargs,
->>>>>>> e3a2350d
         ).get(*args, **kwargs, timeout_seconds=60)
 
     def _prepare_singular_name_kwargs(self, **kwargs):
