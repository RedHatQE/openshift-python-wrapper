from __future__ import annotations
from collections.abc import Callable, Generator
import contextlib

import copy
import json
import os
import re
import sys
from io import StringIO
from signal import SIGINT, signal
from types import TracebackType
from typing import Optional, Any, Dict, List

import kubernetes
from kubernetes.dynamic import DynamicClient, ResourceInstance
import yaml
from benedict import benedict
from kubernetes.dynamic.exceptions import (
    ConflictError,
    MethodNotAllowedError,
    NotFoundError,
    ForbiddenError,
    ResourceNotFoundError,
)
from kubernetes.dynamic.resource import ResourceField
from packaging.version import Version
from simple_logger.logger import get_logger, logging
from urllib3.exceptions import MaxRetryError

from ocp_resources.constants import (
    DEFAULT_CLUSTER_RETRY_EXCEPTIONS,
    NOT_FOUND_ERROR_EXCEPTION_DICT,
    PROTOCOL_ERROR_EXCEPTION_DICT,
    TIMEOUT_1MINUTE,
    TIMEOUT_4MINUTES,
    TIMEOUT_10SEC,
)
from ocp_resources.event import Event
from timeout_sampler import (
    TimeoutExpiredError,
    TimeoutSampler,
    TimeoutWatch,
)
from ocp_resources.utils import skip_existing_resource_creation_teardown

LOGGER = get_logger(name=__name__)
MAX_SUPPORTED_API_VERSION = "v2"


class MissingRequiredArgumentError(Exception):
    def __init__(self, argument: str) -> None:
        self.argument = argument

    def __repr__(self) -> str:
        return f"Missing required argument/s. Either provide yaml_file or pass {self.argument}"


def _find_supported_resource(dyn_client: DynamicClient, api_group: str, kind: str) -> Optional[ResourceField]:
    results = dyn_client.resources.search(group=api_group, kind=kind)
    sorted_results = sorted(results, key=lambda result: KubeAPIVersion(result.api_version), reverse=True)
    for result in sorted_results:
        if KubeAPIVersion(result.api_version) <= KubeAPIVersion(MAX_SUPPORTED_API_VERSION):
            return result
    return None


def _get_api_version(dyn_client: DynamicClient, api_group: str, kind: str) -> str:
    # Returns api_group/api_version
    res = _find_supported_resource(dyn_client=dyn_client, api_group=api_group, kind=kind)
    if not res:
        log = f"Couldn't find {kind} in {api_group} api group"
        LOGGER.warning(log)
        raise NotImplementedError(log)

    LOGGER.info(f"kind: {kind} api version: {res.group_version}")
    return res.group_version


def get_client(
    config_file: str = "", config_dict: Dict[str, Any] | None = None, context: str = "", **kwargs: Any
) -> DynamicClient:
    """
    Get a kubernetes client.


    This function is a replica of `ocp_utilities.infra.get_client` which cannot be imported as ocp_utilities imports
    from ocp_resources.

    Pass either config_file or config_dict.
    If none of them are passed, client will be created from default OS kubeconfig
    (environment variable or .kube folder).

    Args:
        config_file (str): path to a kubeconfig file.
        config_dict (dict): dict with kubeconfig configuration.
        context (str): name of the context to use.

    Returns:
        DynamicClient: a kubernetes client.
    """
    # Ref: https://github.com/kubernetes-client/python/blob/v26.1.0/kubernetes/base/config/kube_config.py
    if config_dict:
        return kubernetes.dynamic.DynamicClient(
            client=kubernetes.config.new_client_from_config_dict(
                config_dict=config_dict, context=context or None, **kwargs
            )
        )
    try:
        # Ref: https://github.com/kubernetes-client/python/blob/v26.1.0/kubernetes/base/config/__init__.py
        LOGGER.info("Trying to get client via new_client_from_config")

        # kubernetes.config.kube_config.load_kube_config sets KUBE_CONFIG_DEFAULT_LOCATION during module import.
        # If `KUBECONFIG` environment variable is set via code, the `KUBE_CONFIG_DEFAULT_LOCATION` will be None since
        # is populated during import which comes before setting the variable in code.
        config_file = config_file or os.environ.get("KUBECONFIG", "~/.kube/config")
        return kubernetes.dynamic.DynamicClient(
            client=kubernetes.config.new_client_from_config(config_file=config_file, context=context or None, **kwargs)
        )
    except MaxRetryError:
        # Ref: https://github.com/kubernetes-client/python/blob/v26.1.0/kubernetes/base/config/incluster_config.py
        LOGGER.info("Trying to get client via incluster_config")
        return kubernetes.dynamic.DynamicClient(
            client=kubernetes.config.incluster_config.load_incluster_config(
                client_configuration=kwargs.get("client_configuration"),
                try_refresh_token=kwargs.get("try_refresh_token", True),
            )
        )


def sub_resource_level(current_class: Any, owner_class: Any, parent_class: Any) -> Optional[str]:
    # return the name of the last class in MRO list that is not one of base
    # classes; otherwise return None
    for class_iterator in reversed([
        class_iterator
        for class_iterator in current_class.mro()
        if class_iterator not in owner_class.mro() and issubclass(class_iterator, parent_class)
    ]):
        return class_iterator.__name__

    return None


class KubeAPIVersion(Version):
    """
    Implement the Kubernetes API versioning scheme from
    https://kubernetes.io/docs/concepts/overview/kubernetes-api/#api-versioning
    """

    component_re = re.compile(r"(\d+ | [a-z]+)", re.VERBOSE)

    def __init__(self, vstring: str):
        self.vstring = vstring
        self.version: List[str | Any] = []
        super().__init__(version=vstring)

    def parse(self, vstring: str):
        components = [comp for comp in self.component_re.split(vstring) if comp]
        for idx, obj in enumerate(components):
            with contextlib.suppress(ValueError):
                components[idx] = int(obj)

        errmsg = f"version '{vstring}' does not conform to kubernetes api versioning guidelines"

        if len(components) not in (2, 4) or components[0] != "v" or not isinstance(components[1], int):
            raise ValueError(errmsg)
        if len(components) == 4 and (components[2] not in ("alpha", "beta") or not isinstance(components[3], int)):
            raise ValueError(errmsg)

        self.version = components

    def __str__(self):
        return self.vstring

    def __repr__(self):
        return "KubeAPIVersion ('{0}')".format(str(self))

    def _cmp(self, other):
        if isinstance(other, str):
            other = KubeAPIVersion(vstring=other)

        myver = self.version
        otherver = other.version

        for ver in myver, otherver:
            if len(ver) == 2:
                ver.extend(["zeta", 9999])

        if myver == otherver:
            return 0
        if myver < otherver:
            return -1
        if myver > otherver:
            return 1


class ClassProperty:
    def __init__(self, func: Callable) -> None:
        self.func = func

    def __get__(self, obj: Any, owner: Any) -> Any:
        return self.func(owner)


class ValueMismatch(Exception):
    """
    Raises when value doesn't match the class value
    """


class Resource:
    """
    Base class for API resources
    """

    api_group: str = ""
    api_version: str = ""
    singular_name: str = ""
    timeout_seconds: int = TIMEOUT_1MINUTE

    class Status:
        SUCCEEDED: str = "Succeeded"
        FAILED: str = "Failed"
        DELETING: str = "Deleting"
        DEPLOYED: str = "Deployed"
        PENDING: str = "Pending"
        COMPLETED: str = "Completed"
        RUNNING: str = "Running"
        READY: str = "Ready"
        TERMINATING: str = "Terminating"
        ERROR: str = "Error"
        COMPLETE: str = "Complete"

    class Condition:
        UPGRADEABLE: str = "Upgradeable"
        AVAILABLE: str = "Available"
        DEGRADED: str = "Degraded"
        PROGRESSING: str = "Progressing"
        CREATED: str = "Created"
        RECONCILE_COMPLETE: str = "ReconcileComplete"
        READY: str = "Ready"
        FAILING: str = "Failing"

        class Status:
            TRUE: str = "True"
            FALSE: str = "False"
            UNKNOWN: str = "Unknown"

        class Phase:
            INSTALL_READY: str = "InstallReady"
            SUCCEEDED: str = "Succeeded"

        class Reason:
            ALL_REQUIREMENTS_MET: str = "AllRequirementsMet"
            INSTALL_SUCCEEDED: str = "InstallSucceeded"

    class Interface:
        class State:
            UP: str = "up"
            DOWN: str = "down"
            ABSENT: str = "absent"

    class ApiGroup:
        AAQ_KUBEVIRT_IO: str = "aaq.kubevirt.io"
        ADMISSIONREGISTRATION_K8S_IO: str = "admissionregistration.k8s.io"
        APIEXTENSIONS_K8S_IO: str = "apiextensions.k8s.io"
        APIREGISTRATION_K8S_IO: str = "apiregistration.k8s.io"
        APP_KUBERNETES_IO: str = "app.kubernetes.io"
        APPS: str = "apps"
        BATCH: str = "batch"
        BITNAMI_COM: str = "bitnami.com"
        CDI_KUBEVIRT_IO: str = "cdi.kubevirt.io"
        CLONE_KUBEVIRT_IO: str = "clone.kubevirt.io"
        CLUSTER_OPEN_CLUSTER_MANAGEMENT_IO: str = "cluster.open-cluster-management.io"
        CONFIG_OPENSHIFT_IO: str = "config.openshift.io"
        CONSOLE_OPENSHIFT_IO: str = "console.openshift.io"
        COORDINATION_K8S_IO: str = "coordination.k8s.io"
        CSIADDONS_OPENSHIFT_IO: str = "csiaddons.openshift.io"
        DATA_IMPORT_CRON_TEMPLATE_KUBEVIRT_IO: str = "dataimportcrontemplate.kubevirt.io"
        DISCOVERY_K8S_IO: str = "discovery.k8s.io"
<<<<<<< HEAD
        DSCINITIALIZATION_OPENDATAHUB_IO: str = "dscinitialization.opendatahub.io"
=======
        DATASCIENCECLUSTER_OPENDATAHUB_IO: str = "datasciencecluster.opendatahub.io"
>>>>>>> 28400a49
        EVENTS_K8S_IO: str = "events.k8s.io"
        EXPORT_KUBEVIRT_IO: str = "export.kubevirt.io"
        FENCE_AGENTS_REMEDIATION_MEDIK8S_IO: str = "fence-agents-remediation.medik8s.io"
        FORKLIFT_KONVEYOR_IO: str = "forklift.konveyor.io"
        INSTANCETYPE_KUBEVIRT_IO: str = "instancetype.kubevirt.io"
        HCO_KUBEVIRT_IO: str = "hco.kubevirt.io"
        HIVE_OPENSHIFT_IO: str = "hive.openshift.io"
        HOSTPATHPROVISIONER_KUBEVIRT_IO: str = "hostpathprovisioner.kubevirt.io"
        IMAGE_OPENSHIFT_IO: str = "image.openshift.io"
        IMAGE_REGISTRY: str = "registry.redhat.io"
        INTEGREATLY_ORG: str = "integreatly.org"
        K8S_CNI_CNCF_IO: str = "k8s.cni.cncf.io"
        K8S_V1_CNI_CNCF_IO: str = "k8s.v1.cni.cncf.io"
        KUBERNETES_IO: str = "kubernetes.io"
        KUBEVIRT_IO: str = "kubevirt.io"
        KUBEVIRT_KUBEVIRT_IO: str = "kubevirt.kubevirt.io"
        LITMUS_IO: str = "litmuschaos.io"
        MACHINE_OPENSHIFT_IO: str = "machine.openshift.io"
        MACHINECONFIGURATION_OPENSHIFT_IO: str = "machineconfiguration.openshift.io"
        MAISTRA_IO: str = "maistra.io"
        METALLB_IO: str = "metallb.io"
        METRICS_K8S_IO: str = "metrics.k8s.io"
        MIGRATIONS_KUBEVIRT_IO: str = "migrations.kubevirt.io"
        MONITORING_COREOS_COM: str = "monitoring.coreos.com"
        MTQ_KUBEVIRT_IO: str = "mtq.kubevirt.io"
        NETWORKADDONSOPERATOR_NETWORK_KUBEVIRT_IO: str = "networkaddonsoperator.network.kubevirt.io"
        NETWORKING_ISTIO_IO: str = "networking.istio.io"
        NETWORKING_K8S_IO: str = "networking.k8s.io"
        NODE_LABELLER_KUBEVIRT_IO: str = "node-labeller.kubevirt.io"
        NMSTATE_IO: str = "nmstate.io"
        NODEMAINTENANCE_KUBEVIRT_IO: str = "nodemaintenance.kubevirt.io"
        OBSERVABILITY_OPEN_CLUSTER_MANAGEMENT_IO: str = "observability.open-cluster-management.io"
        OCS_OPENSHIFT_IO: str = "ocs.openshift.io"
        OPERATOR_OPEN_CLUSTER_MANAGEMENT_IO: str = "operator.open-cluster-management.io"
        OPERATOR_OPENSHIFT_IO: str = "operator.openshift.io"
        OPERATORS_COREOS_COM: str = "operators.coreos.com"
        OPERATORS_OPENSHIFT_IO: str = "operators.openshift.io"
        OS_TEMPLATE_KUBEVIRT_IO: str = "os.template.kubevirt.io"
        PACKAGES_OPERATORS_COREOS_COM: str = "packages.operators.coreos.com"
        PERFORMANCE_OPENSHIFT_IO: str = "performance.openshift.io"
        POLICY: str = "policy"
        POOL_KUBEVIRT_IO: str = "pool.kubevirt.io"
        PROJECT_OPENSHIFT_IO: str = "project.openshift.io"
        RBAC_AUTHORIZATION_K8S_IO: str = "rbac.authorization.k8s.io"
        REMEDIATION_MEDIK8S_IO: str = "remediation.medik8s.io"
        RIPSAW_CLOUDBULLDOZER_IO: str = "ripsaw.cloudbulldozer.io"
        ROUTE_OPENSHIFT_IO: str = "route.openshift.io"
        SCHEDULING_K8S_IO: str = "scheduling.k8s.io"
        SECURITY_ISTIO_IO: str = "security.istio.io"
        SECURITY_OPENSHIFT_IO: str = "security.openshift.io"
        SELF_NODE_REMEDIATION_MEDIK8S_IO: str = "self-node-remediation.medik8s.io"
        SERVING_KSERVE_IO: str = "serving.kserve.io"
        SNAPSHOT_STORAGE_K8S_IO: str = "snapshot.storage.k8s.io"
        SNAPSHOT_KUBEVIRT_IO: str = "snapshot.kubevirt.io"
        SRIOVNETWORK_OPENSHIFT_IO: str = "sriovnetwork.openshift.io"
        SSP_KUBEVIRT_IO: str = "ssp.kubevirt.io"
        STORAGE_K8S_IO: str = "storage.k8s.io"
        STORAGECLASS_KUBERNETES_IO: str = "storageclass.kubernetes.io"
        STORAGECLASS_KUBEVIRT_IO: str = "storageclass.kubevirt.io"
        SUBRESOURCES_KUBEVIRT_IO: str = "subresources.kubevirt.io"
        TEKTONTASKS_KUBEVIRT_IO: str = "tektontasks.kubevirt.io"
        TEKTON_DEV: str = "tekton.dev"
        TEMPLATE_KUBEVIRT_IO: str = "template.kubevirt.io"
        TEMPLATE_OPENSHIFT_IO: str = "template.openshift.io"
        TRUSTYAI_OPENDATAHUB_IO: str = "trustyai.opendatahub.io"
        UPLOAD_CDI_KUBEVIRT_IO: str = "upload.cdi.kubevirt.io"
        USER_OPENSHIFT_IO: str = "user.openshift.io"
        V2V_KUBEVIRT_IO: str = "v2v.kubevirt.io"
        VELERO_IO: str = "velero.io"
        VM_KUBEVIRT_IO: str = "vm.kubevirt.io"

    class ApiVersion:
        V1: str = "v1"
        V1BETA1: str = "v1beta1"
        V1ALPHA1: str = "v1alpha1"
        V1ALPHA3: str = "v1alpha3"

    def __init__(
        self,
        name: str = "",
        client: DynamicClient | None = None,
        teardown: bool = True,
        timeout: int = TIMEOUT_4MINUTES,
        privileged_client: DynamicClient | None = None,
        yaml_file: str = "",
        delete_timeout: int = TIMEOUT_4MINUTES,
        dry_run: bool = False,
        node_selector: Dict[str, Any] | None = None,
        node_selector_labels: Dict[str, str] | None = None,
        config_file: str = "",
        config_dict: Dict[str, Any] | None = None,
        context: str = "",
        label: Dict[str, str] | None = None,
        annotations: Dict[str, str] | None = None,
        timeout_seconds: int = TIMEOUT_1MINUTE,
        api_group: str = "",
        hash_log_data: bool = True,
        ensure_exists: bool = False,
    ):
        """
        Create an API resource

        Args:
            name (str): Resource name
            client (DynamicClient): Dynamic client for connecting to a remote cluster
            teardown (bool): Indicates if this resource would need to be deleted
            timeout (int): timeout for a get api call
            privileged_client (DynamicClient): Instance of Dynamic client
            yaml_file (str): yaml file for the resource
            delete_timeout (int): timeout associated with delete action
            dry_run (bool): dry run
            node_selector (dict): node selector
            node_selector_labels (str): node selector labels
            config_file (str): Path to config file for connecting to remote cluster.
            context (str): Context name for connecting to remote cluster.
            timeout_seconds (int): timeout for a get api call, call out be terminated after this many seconds
            label (dict): Resource labels
            annotations (Dict[str, str] | None): Resource annotations
            api_group (str): Resource API group; will overwrite API group definition in resource class
            hash_log_data (bool): Hash resource content based on resource keys_to_hash property
                (example: Secret resource)
            ensure_exists (bool): Whether to check if the resource exists before when initializing the resource, raise if not.
        """

        self.name = name
        self.teardown = teardown
        self.timeout = timeout
        self.privileged_client = privileged_client
        self.yaml_file = yaml_file
        self.delete_timeout = delete_timeout
        self.dry_run = dry_run
        self.node_selector = node_selector
        self.node_selector_labels = node_selector_labels
        self.config_file = config_file
        if not isinstance(config_file, str):
            # If we pass config_file which isn't a string, get_client will fail and it will be very hard to know why.
            # Better fail here and let the user know.
            raise ValueError("config_file must be a string")

        self.config_dict = config_dict or {}
        self.context = context
        self.label = label
        self.annotations = annotations
        self.timeout_seconds = timeout_seconds
        self.client: DynamicClient = client or get_client(config_file=self.config_file, context=self.context)
        self.api_group: str = api_group or self.api_group
        self.hash_log_data = hash_log_data

        if not self.api_group and not self.api_version:
            raise NotImplementedError("Subclasses of Resource require self.api_group or self.api_version to be defined")

        if not (self.name or self.yaml_file):
            raise MissingRequiredArgumentError(argument="name")

        self.namespace: str = ""
        self.resource_dict: Dict[str, Any] = {}  # Filled in case yaml_file is not None
        self.node_selector_spec = self._prepare_node_selector_spec()
        self.res: Dict[Any, Any] = {}
        self.yaml_file_contents: str = ""
        self.initial_resource_version: str = ""
        self.logger = self._set_logger()

        if ensure_exists:
            self._ensure_exists()

        # self._set_client_and_api_version() must be last init line
        self._set_client_and_api_version()

    def _ensure_exists(self) -> None:
        if not self.exists:
            _name_for_raise = self.name if not self.namespace else f"{self.namespace}/{self.name}"
            raise ResourceNotFoundError(f"Resource `{self.kind}` `{_name_for_raise}` does not exist")

    def _set_logger(self) -> logging.Logger:
        log_level = os.environ.get("OPENSHIFT_PYTHON_WRAPPER_LOG_LEVEL", "INFO")
        log_file = os.environ.get("OPENSHIFT_PYTHON_WRAPPER_LOG_FILE", "")
        return get_logger(
            name=f"{__name__.rsplit('.')[0]} {self.kind}",
            level=log_level,
            filename=log_file,
        )

    def _prepare_node_selector_spec(self) -> Dict[str, str]:
        return self.node_selector or self.node_selector_labels or {}

    @ClassProperty
    def kind(cls) -> Optional[str]:  # noqa: N805
        return sub_resource_level(cls, NamespacedResource, Resource)

    def _base_body(self) -> None:
        """
        Generate resource dict from yaml if self.yaml_file else return base resource dict.

        Returns:
            dict: Resource dict.
        """
        if self.yaml_file:
            if not self.yaml_file_contents:
                if isinstance(self.yaml_file, StringIO):
                    self.yaml_file_contents = self.yaml_file.read()
                else:
                    with open(self.yaml_file, "r") as stream:
                        self.yaml_file_contents = stream.read()

            self.res = yaml.safe_load(stream=self.yaml_file_contents)
            self.res.get("metadata", {}).pop("resourceVersion", None)
            self.name = self.res["metadata"]["name"]
        else:
            self.res = {
                "apiVersion": self.api_version,
                "kind": self.kind,
                "metadata": {"name": self.name},
            }
            if self.label:
                self.res.setdefault("metadata", {}).setdefault("labels", {}).update(self.label)
            if self.annotations:
                self.res.setdefault("metadata", {}).setdefault("annotations", {}).update(self.annotations)

    def to_dict(self) -> None:
        """
        Generate intended dict representation of the resource.
        """
        self._base_body()

    def __enter__(self) -> "Resource":
        signal(SIGINT, self._sigint_handler)
        return self.deploy()

    def __exit__(
        self,
        exc_type: type[BaseException] | None = None,
        exc_val: BaseException | None = None,
        exc_tb: TracebackType | None = None,
    ) -> None:
        if self.teardown:
            self.clean_up()

    def _sigint_handler(self, signal_received: int, frame: Any) -> None:
        self.__exit__()
        sys.exit(signal_received)

    def deploy(self, wait: bool = False) -> "Resource":
        """
        For debug, export REUSE_IF_RESOURCE_EXISTS to skip resource create.
        Spaces are important in the export dict

        Examples:
            To skip creation of all resources by kind:
                export REUSE_IF_RESOURCE_EXISTS="{Pod: {}}"

            To skip creation of resource by name (on all namespaces or non-namespaced resources):
                export REUSE_IF_RESOURCE_EXISTS="{Pod: {<pod-name>:}}"

            To skip creation of resource by name and namespace:
                export REUSE_IF_RESOURCE_EXISTS="{Pod: {<pod-name>: <pod-namespace>}}"

            To skip creation of multiple resources:
                export REUSE_IF_RESOURCE_EXISTS="{Namespace: {<namespace-name>:}, Pod: {<pod-name>: <pod-namespace>}}"
        """
        _resource = None
        _export_str = "REUSE_IF_RESOURCE_EXISTS"
        skip_resource_kind_create_if_exists = os.environ.get(_export_str)
        if skip_resource_kind_create_if_exists:
            _resource = skip_existing_resource_creation_teardown(
                resource=self,
                export_str=_export_str,
                user_exported_args=skip_resource_kind_create_if_exists,
            )

            if _resource:
                return _resource

        self.create(wait=wait)
        return self

    def clean_up(self, wait: bool = True) -> bool:
        """
        For debug, export SKIP_RESOURCE_TEARDOWN to skip resource teardown.
        Spaces are important in the export dict

        Args:
            wait (bool, optional): Wait for resource deletion. Defaults to True.

        Returns:
            bool: True if resource was deleted else False.

        Examples:
            To skip teardown of all resources by kind:
                export SKIP_RESOURCE_TEARDOWN="{Pod: {}}"

            To skip teardown of resource by name (on all namespaces):
                export SKIP_RESOURCE_TEARDOWN="{Pod: {<pod-name>:}}"

            To skip teardown of resource by name and namespace:
                export SKIP_RESOURCE_TEARDOWN="{Pod: {<pod-name>: <pod-namespace>}}"

            To skip teardown of multiple resources:
                export SKIP_RESOURCE_TEARDOWN="{Namespace: {<namespace-name>:}, Pod: {<pod-name>: <pod-namespace>}}"
        """
        _export_str = "SKIP_RESOURCE_TEARDOWN"
        skip_resource_teardown = os.environ.get(_export_str)
        if skip_resource_teardown and skip_existing_resource_creation_teardown(
            resource=self,
            export_str=_export_str,
            user_exported_args=skip_resource_teardown,
            check_exists=False,
        ):
            self.logger.warning(
                f"Skip resource {self.kind} {self.name} teardown. Got {_export_str}={skip_resource_teardown}"
            )
            return False

        return self.delete(wait=wait, timeout=self.delete_timeout)

    @classmethod
    def _prepare_resources(
        cls, dyn_client: DynamicClient, singular_name: str, *args: Any, **kwargs: Any
    ) -> ResourceInstance:
        if not cls.api_version:
            cls.api_version = _get_api_version(dyn_client=dyn_client, api_group=cls.api_group, kind=cls.kind)

        get_kwargs = {"singular_name": singular_name} if singular_name else {}
        return dyn_client.resources.get(
            kind=cls.kind,
            api_version=cls.api_version,
            **get_kwargs,
        ).get(*args, **kwargs, timeout_seconds=cls.timeout_seconds)

    def _prepare_singular_name_kwargs(self, **kwargs: Any) -> Dict[str, Any]:
        kwargs = kwargs if kwargs else {}
        if self.singular_name:
            kwargs["singular_name"] = self.singular_name

        return kwargs

    def _set_client_and_api_version(self) -> None:
        if not self.client:
            self.client = get_client(config_file=self.config_file, context=self.context)

        if not self.api_version:
            self.api_version = _get_api_version(dyn_client=self.client, api_group=self.api_group, kind=self.kind)

    def full_api(self, **kwargs: Any) -> ResourceInstance:
        """
        Get resource API

        Keyword Args:
            pretty
            _continue
            include_uninitialized
            field_selector
            label_selector
            limit
            resource_version
            timeout_seconds
            watch
            async_req

        Returns:
            Resource: Resource object.
        """
        self._set_client_and_api_version()

        kwargs = self._prepare_singular_name_kwargs(**kwargs)

        return self.client.resources.get(api_version=self.api_version, kind=self.kind, **kwargs)

    @property
    def api(self) -> ResourceInstance:
        return self.full_api()

    def wait(self, timeout: int = TIMEOUT_4MINUTES, sleep: int = 1) -> None:
        """
        Wait for resource

        Args:
            timeout (int): Time to wait for the resource.
            sleep (int): Time to wait between retries

        Raises:
            TimeoutExpiredError: If resource not exists.
        """
        self.logger.info(f"Wait until {self.kind} {self.name} is created")
        samples = TimeoutSampler(
            wait_timeout=timeout,
            sleep=sleep,
            exceptions_dict={
                **PROTOCOL_ERROR_EXCEPTION_DICT,
                **NOT_FOUND_ERROR_EXCEPTION_DICT,
                **DEFAULT_CLUSTER_RETRY_EXCEPTIONS,
            },
            func=lambda: self.exists,
        )
        for sample in samples:
            if sample:
                return

    def wait_deleted(self, timeout: int = TIMEOUT_4MINUTES) -> bool:
        """
        Wait until resource is deleted

        Args:
            timeout (int): Time to wait for the resource.

        Raises:
            TimeoutExpiredError: If resource still exists.
        """
        self.logger.info(f"Wait until {self.kind} {self.name} is deleted")
        samples = TimeoutSampler(wait_timeout=timeout, sleep=1, func=lambda: self.exists)
        for sample in samples:
            if not sample:
                return True

        return False

    @property
    def exists(self) -> Optional[ResourceInstance]:
        """
        Whether self exists on the server
        """
        try:
            return self.instance
        except NotFoundError:
            return None

    @property
    def _kube_v1_api(self) -> kubernetes.client.CoreV1Api:
        return kubernetes.client.CoreV1Api(api_client=self.client.client)

    def wait_for_status(
        self, status: str, timeout: int = TIMEOUT_4MINUTES, stop_status: str | None = None, sleep: int = 1
    ) -> None:
        """
        Wait for resource to be in status

        Args:
            status (str): Expected status.
            timeout (int): Time to wait for the resource.
            stop_status (str): Status which should stop the wait and failed.

        Raises:
            TimeoutExpiredError: If resource in not in desire status.
        """
        stop_status = stop_status if stop_status else self.Status.FAILED
        self.logger.info(f"Wait for {self.kind} {self.name} status to be {status}")
        samples = TimeoutSampler(
            wait_timeout=timeout,
            sleep=sleep,
            exceptions_dict={
                **PROTOCOL_ERROR_EXCEPTION_DICT,
                **DEFAULT_CLUSTER_RETRY_EXCEPTIONS,
            },
            func=self.api.get,
            field_selector=f"metadata.name=={self.name}",
            namespace=self.namespace,
        )
        current_status = None
        last_logged_status = None
        try:
            for sample in samples:
                if sample.items:
                    sample_status = sample.items[0].status
                    if sample_status:
                        current_status = sample_status.phase
                        if current_status != last_logged_status:
                            last_logged_status = current_status
                            self.logger.info(f"Status of {self.kind} {self.name} is {current_status}")

                        if current_status == status:
                            return

                        if current_status == stop_status:
                            raise TimeoutExpiredError(f"Status of {self.kind} {self.name} is {current_status}")

        except TimeoutExpiredError:
            if current_status:
                self.logger.error(f"Status of {self.kind} {self.name} is {current_status}")
            raise

    def create(self, wait: bool = False) -> Optional[ResourceInstance]:
        """
        Create resource.

        Args:
            wait (bool) : True to wait for resource status.

        Returns:
            bool: True if create succeeded, False otherwise.

        Raises:
            ValueMismatch: When body value doesn't match class value
        """
        if not self.res:
            self.to_dict()

        hashed_res = self.hash_resource_dict(resource_dict=self.res)
        self.logger.info(f"Create {self.kind} {self.name}")
        self.logger.info(f"Posting {hashed_res}")
        self.logger.debug(f"\n{yaml.dump(hashed_res)}")
        resource_kwargs = {"body": self.res, "namespace": self.namespace}
        if self.dry_run:
            resource_kwargs["dry_run"] = "All"
        resource_ = self.api.create(**resource_kwargs)
        with contextlib.suppress(ForbiddenError, AttributeError, NotFoundError):
            # some resources do not support get() (no instance) or the client do not have permissions
            self.initial_resource_version = self.instance.metadata.resourceVersion

        if wait and resource_:
            self.wait()
        return resource_

    def delete(self, wait: bool = False, timeout: int = TIMEOUT_4MINUTES, body: Dict[str, Any] | None = None) -> bool:
        self.logger.info(f"Delete {self.kind} {self.name}")

        if self.exists:
            try:
                hashed_data = self.hash_resource_dict(resource_dict=self.instance.to_dict())
                self.logger.info(f"Deleting {hashed_data}")
                self.logger.debug(f"\n{yaml.dump(hashed_data)}")
                self.api.delete(name=self.name, namespace=self.namespace, body=body)

                if wait:
                    return self.wait_deleted(timeout=timeout)

                return True
            except (NotFoundError, TimeoutExpiredError):
                return False

        self.logger.warning(f"Resource {self.kind} {self.name} was not found, and wasn't deleted")
        return True

    @property
    def status(self) -> str:
        """
        Get resource status

        Status: Running, Scheduling, Pending, Unknown, CrashLoopBackOff

        Returns:
           str: Status
        """
        self.logger.info(f"Get {self.kind} {self.name} status")
        return self.instance.status.phase

    def update(self, resource_dict: Dict[str, Any]) -> None:
        """
        Update resource with resource dict

        Args:
            resource_dict: Resource dictionary
        """
        hashed_resource_dict = self.hash_resource_dict(resource_dict=resource_dict)
        self.logger.info(f"Update {self.kind} {self.name}:\n{hashed_resource_dict}")
        self.logger.debug(f"\n{yaml.dump(hashed_resource_dict)}")
        self.api.patch(
            body=resource_dict,
            namespace=self.namespace,
            content_type="application/merge-patch+json",
        )

    def update_replace(self, resource_dict: Dict[str, Any]) -> None:
        """
        Replace resource metadata.
        Use this to remove existing field. (update() will only update existing fields)
        """
        hashed_resource_dict = self.hash_resource_dict(resource_dict=resource_dict)
        self.logger.info(f"Replace {self.kind} {self.name}: \n{hashed_resource_dict}")
        self.logger.debug(f"\n{yaml.dump(hashed_resource_dict)}")
        self.api.replace(body=resource_dict, name=self.name, namespace=self.namespace)

    @staticmethod
    def retry_cluster_exceptions(
        func, exceptions_dict: Dict[type[Exception], List[str]] = DEFAULT_CLUSTER_RETRY_EXCEPTIONS, **kwargs: Any
    ) -> Any:
        try:
            sampler = TimeoutSampler(
                wait_timeout=TIMEOUT_10SEC,
                sleep=1,
                func=func,
                print_log=False,
                exceptions_dict=exceptions_dict,
                **kwargs,
            )
            for sample in sampler:
                return sample

        except TimeoutExpiredError as exp:
            if exp.last_exp:
                raise exp.last_exp

            raise

    @classmethod
    def get(
        cls,
        config_file: str = "",
        context: str = "",
        singular_name: str = "",
        exceptions_dict: Dict[type[Exception], List[str]] = DEFAULT_CLUSTER_RETRY_EXCEPTIONS,
        raw: bool = False,
        dyn_client: DynamicClient | None = None,
        *args: Any,
        **kwargs: Any,
    ) -> Generator["Resource|ResourceInstance", None, None]:
        """
        Get resources

        Args:
            dyn_client (DynamicClient): Open connection to remote cluster.
            config_file (str): Path to config file for connecting to remote cluster.
            context (str): Context name for connecting to remote cluster.
            singular_name (str): Resource kind (in lowercase), in use where we have multiple matches for resource.
            raw (bool): If True return raw object.
            exceptions_dict (dict): Exceptions dict for TimeoutSampler

        Returns:
            generator: Generator of Resources of cls.kind.
        """
        if not dyn_client:
            dyn_client = get_client(config_file=config_file, context=context)

        def _get() -> Generator["Resource|ResourceInstance", None, None]:
            _resources = cls._prepare_resources(dyn_client=dyn_client, singular_name=singular_name, *args, **kwargs)  # type: ignore[misc]
            try:
                for resource_field in _resources.items:
                    if raw:
                        yield _resources
                    else:
                        yield cls(client=dyn_client, name=resource_field.metadata.name)

            except TypeError:
                if raw:
                    yield _resources
                else:
                    yield cls(client=dyn_client, name=_resources.metadata.name)

        return Resource.retry_cluster_exceptions(func=_get, exceptions_dict=exceptions_dict)

    @property
    def instance(self) -> ResourceInstance:
        """
        Get resource instance

        Returns:
            openshift.dynamic.client.ResourceInstance
        """

        def _instance() -> Optional[ResourceInstance]:
            return self.api.get(name=self.name)

        return self.retry_cluster_exceptions(func=_instance)

    @property
    def labels(self) -> ResourceField:
        """
        Method to get labels for this resource

        Returns:
           openshift.dynamic.resource.ResourceField: Representation of labels
        """
        return self.instance.get("metadata", {})["labels"]

    def watcher(self, timeout: int, resource_version: str = "") -> Generator[Dict[str, Any], None, None]:
        """
        Get resource for a given timeout.

        Args:
            timeout (int): Time to get conditions.
            resource_version (str): The version with which to filter results. Only events with
                a resource_version greater than this value will be returned

        Yield:
            Event object with these keys:
                   'type': The type of event such as "ADDED", "DELETED", etc.
                   'raw_object': a dict representing the watched object.
                   'object': A ResourceInstance wrapping raw_object.
        """
        yield from self.api.watch(
            timeout=timeout,
            namespace=self.namespace,
            field_selector=f"metadata.name=={self.name}",
            resource_version=resource_version or self.initial_resource_version,
        )

    def wait_for_condition(self, condition: str, status: str, timeout: int = 300) -> None:
        """
        Wait for Resource condition to be in desire status.

        Args:
            condition (str): Condition to query.
            status (str): Expected condition status.
            timeout (int): Time to wait for the resource.

        Raises:
            TimeoutExpiredError: If Resource condition in not in desire status.
        """
        self.logger.info(f"Wait for {self.kind}/{self.name}'s '{condition}' condition to be" f" '{status}'")

        timeout_watcher = TimeoutWatch(timeout=timeout)
        for sample in TimeoutSampler(
            wait_timeout=timeout,
            sleep=1,
            func=lambda: self.exists,
        ):
            if sample:
                break

        for sample in TimeoutSampler(
            wait_timeout=timeout_watcher.remaining_time(),
            sleep=1,
            func=lambda: self.instance,
        ):
            if sample:
                for cond in sample.get("status", {}).get("conditions", []):
                    if cond["type"] == condition and cond["status"] == status:
                        return

    def api_request(self, method: str, action: str, url: str, **params: Any) -> Dict[str, Any]:
        """
        Handle API requests to resource.

        Args:
            method (str): Request method (GET/PUT etc.).
            action (str): Action to perform (stop/start/guestosinfo etc.).
            url (str): URL of resource.

        Returns:
           data(dict): response data

        """
        client: DynamicClient = self.privileged_client or self.client
        response = client.client.request(
            method=method,
            url=f"{url}/{action}",
            headers=client.client.configuration.api_key,
            **params,
        )

        try:
            return json.loads(response.data)
        except json.decoder.JSONDecodeError:
            return response.data

    def wait_for_conditions(self) -> None:
        timeout_watcher = TimeoutWatch(timeout=30)
        for sample in TimeoutSampler(
            wait_timeout=30,
            sleep=1,
            func=lambda: self.exists,
        ):
            if sample:
                break

        samples = TimeoutSampler(
            wait_timeout=timeout_watcher.remaining_time(),
            sleep=1,
            func=lambda: self.instance.status.conditions,
        )
        for sample in samples:
            if sample:
                return

    def events(
        self,
        name: str = "",
        label_selector: str = "",
        field_selector: str = "",
        resource_version: str = "",
        timeout: int = TIMEOUT_4MINUTES,
    ):
        """
        get - retrieves K8s events.

        Args:
            name (str): event name
            label_selector (str): filter events by labels; comma separated string of key=value
            field_selector (str): filter events by fields; comma separated string of key=valueevent fields;
                comma separated string of key=value
            resource_version (str): filter events by their resource's version
            timeout (int): timeout in seconds

        Returns
            list: event objects

        example: reading all CSV Warning events in namespace "my-namespace", with reason of "AnEventReason"
            pod = Pod(client=client, name="pod", namespace="my-namespace")
            for event in pod.events(
                default_client,
                namespace="my-namespace",
                field_selector="involvedObject.kind==ClusterServiceVersion,type==Warning,reason=AnEventReason",
                timeout=10,
            ):
                print(event.object)
        """
        _field_selector = f"involvedObject.name=={self.name}"
        if field_selector:
            field_selector = f"{_field_selector},{field_selector}"
        yield from Event.get(
            dyn_client=self.client,
            namespace=self.namespace,
            name=name,
            label_selector=label_selector,
            field_selector=field_selector or _field_selector,
            resource_version=resource_version,
            timeout=timeout,
        )

    @staticmethod
    def get_all_cluster_resources(
        config_file: str = "", context: str = "", config_dict: Dict[str, Any] | None = None, *args: Any, **kwargs: Any
    ) -> Generator[ResourceField, None, None]:
        """
        Get all cluster resources

        Args:
            config_file (str): path to a kubeconfig file.
            config_dict (dict): dict with kubeconfig configuration.
            context (str): name of the context to use.
            *args (tuple): args to pass to client.get()
            **kwargs (dict): kwargs to pass to client.get()

        Yields:
            kubernetes.dynamic.resource.ResourceField: Cluster resource.

        Example:
            for resource in get_all_cluster_resources(label_selector="my-label=value"):
                print(f"Resource: {resource}")
        """

        client = get_client(config_file=config_file, config_dict=config_dict, context=context)
        for _resource in client.resources.search():
            try:
                _resources = client.get(_resource, *args, **kwargs)
                yield from _resources.items

            except (NotFoundError, TypeError, MethodNotAllowedError):
                continue

    def to_yaml(self) -> str:
        """
        Get resource as YAML representation.

        Returns:
            str: Resource YAML representation.
        """
        if not self.res:
            self.to_dict()
        resource_yaml = yaml.dump(self.res)
        self.logger.info(f"\n{resource_yaml}")
        return resource_yaml

    @property
    def keys_to_hash(self) -> List[str]:
        """
        Resource attributes list to hash in the logs.

        The list should hold absolute key paths in resource dict.

         Example:
             given a dict: {"spec": {"data": <value_to_hash>}}
             To hash spec['data'] key pass: ["spec..data"]
        """
        return []

    def hash_resource_dict(self, resource_dict: Dict[Any, Any]) -> Dict[Any, Any]:
        if self.keys_to_hash and self.hash_log_data:
            resource_dict = copy.deepcopy(resource_dict)
            resource_dict = benedict(resource_dict, keypath_separator="..")

            for key in self.keys_to_hash:
                if key in resource_dict:
                    resource_dict[key] = "***"

            return resource_dict

        return resource_dict

    def get_condition_message(self, condition_type: str, condition_status: str = "") -> str:
        """
        Get condition message by condition type and condition status

        Args:
            condition_type (str): condition type name
            condition_status (str, optional): condition status to match

        Returns:
            str: condition message or empty string if condition status doesn't match
        """
        if _conditions := self.instance.status.conditions:
            for condition in _conditions:
                if condition_type == condition.type:
                    if not condition_status:
                        return condition.message

                    if condition_status == condition.status:
                        return condition.message

                    self.logger.error(
                        f"Condition `{condition_type}` status is not `{condition_status}`, got `{condition.status}`"
                    )
                    break

        return ""


class NamespacedResource(Resource):
    """
    Namespaced object, inherited from Resource.
    """

    def __init__(
        self,
        name: str = "",
        namespace: str = "",
        teardown: bool = True,
        timeout: int = TIMEOUT_4MINUTES,
        yaml_file: str = "",
        delete_timeout: int = TIMEOUT_4MINUTES,
        client: DynamicClient | None = None,
        privileged_client: DynamicClient | None = None,
        ensure_exists: bool = False,
        **kwargs: Any,
    ):
        super().__init__(
            name=name,
            client=client,
            teardown=teardown,
            timeout=timeout,
            privileged_client=privileged_client,
            yaml_file=yaml_file,
            delete_timeout=delete_timeout,
            **kwargs,
        )
        self.namespace = namespace
        if not (self.name and self.namespace) and not self.yaml_file:
            raise MissingRequiredArgumentError(argument="'name' and 'namespace'")

        if ensure_exists:
            self._ensure_exists()

    @classmethod
    def get(
        cls,
        config_file: str = "",
        context: str = "",
        singular_name: str = "",
        exceptions_dict: Dict[type[Exception], List[str]] = DEFAULT_CLUSTER_RETRY_EXCEPTIONS,
        raw: bool = False,
        dyn_client: DynamicClient | None = None,
        *args: Any,
        **kwargs: Any,
    ) -> Generator["NamespacedResource|ResourceInstance", None, None]:
        """
        Get resources

        Args:
            dyn_client (DynamicClient): Open connection to remote cluster
            config_file (str): Path to config file for connecting to remote cluster.
            context (str): Context name for connecting to remote cluster.
            singular_name (str): Resource kind (in lowercase), in use where we have multiple matches for resource.
            raw (bool): If True return raw object.
            exceptions_dict (dict): Exceptions dict for TimeoutSampler

        Returns:
            generator: Generator of Resources of cls.kind
        """
        if not dyn_client:
            dyn_client = get_client(config_file=config_file, context=context)

        def _get() -> Generator["NamespacedResource|ResourceInstance", None, None]:
            _resources = cls._prepare_resources(dyn_client=dyn_client, singular_name=singular_name, *args, **kwargs)  # type: ignore[misc]
            try:
                for resource_field in _resources.items:
                    if raw:
                        yield resource_field
                    else:
                        yield cls(
                            client=dyn_client,
                            name=resource_field.metadata.name,
                            namespace=resource_field.metadata.namespace,
                        )
            except TypeError:
                if raw:
                    yield _resources
                else:
                    yield cls(
                        client=dyn_client,
                        name=_resources.metadata.name,
                        namespace=_resources.metadata.namespace,
                    )

        return Resource.retry_cluster_exceptions(func=_get, exceptions_dict=exceptions_dict)

    @property
    def instance(self) -> ResourceInstance:
        """
        Get resource instance

        Returns:
            openshift.dynamic.client.ResourceInstance
        """

        def _instance() -> ResourceInstance:
            return self.api.get(name=self.name, namespace=self.namespace)

        return self.retry_cluster_exceptions(func=_instance)

    def _base_body(self) -> None:
        if not self.res:
            super(NamespacedResource, self)._base_body()

        if self.yaml_file:
            self.namespace = self.res["metadata"].get("namespace", self.namespace)

        if not self.namespace:
            raise MissingRequiredArgumentError(argument="namespace")

        if not self.yaml_file:
            self.res["metadata"]["namespace"] = self.namespace

    def to_dict(self) -> None:
        self._base_body()


class ResourceEditor:
    def __init__(
        self, patches: Dict[Any, Any], action: str = "update", user_backups: Dict[Any, Any] | None = None
    ) -> None:
        """
        Args:
            patches (dict): {<Resource object>: <yaml patch as dict>}
                e.g. {<Resource object>:
                        {'metadata': {'labels': {'label1': 'true'}}}

        Allows for temporary edits to cluster resources for tests. During
        __enter__ user-specified patches (see args) are applied and old values
        are backed up, and during __exit__ these backups are used to reverse
        all changes made.

        Flow:
        1) apply patches
        2) automation runs
        3) edits made to resources are reversed

        May also be used without being treated as a context manager by
        calling the methods update() and restore() after instantiation.

        *** the DynamicClient object used to get the resources must not be
         using an unprivileged_user; use default_client or similar instead.***
        """

        self._patches = self._dictify_resourcefield(res=patches)
        self.action = action
        self.user_backups = user_backups
        self._backups: Dict[Any, Any] = {}

    @property
    def backups(self) -> Dict[Any, Any]:
        """Returns a dict {<Resource object>: <backup_as_dict>}
        The backup dict kept for each resource edited"""
        return self._backups

    @property
    def patches(self) -> Dict[Any, Any]:
        """Returns the patches dict provided in the constructor"""
        return self._patches

    def update(self, backup_resources: bool = False) -> None:
        """Prepares backup dicts (where necessary) and applies patches"""
        # prepare update dicts and backups
        resource_to_patch = []
        if backup_resources:
            LOGGER.info("ResourceEdit: Backing up old data")
            if self.user_backups:
                resource_to_patch = self._patches
                self._backups = self.user_backups

            else:
                for resource, update in self._patches.items():
                    namespace = None
                    # prepare backup
                    try:
                        original_resource_dict = resource.instance.to_dict()
                    except NotFoundError:
                        # Some resource cannot be found by name.
                        # happens in 'ServiceMonitor' resource.
                        original_resource_dict = list(
                            resource.get(
                                dyn_client=resource.client,
                                field_selector=f"metadata.name={resource.name}",
                            )
                        )[0].to_dict()
                        namespace = update.get("metadata", {}).get("namespace")

                    backup = self._create_backup(original=original_resource_dict, patch=update)
                    if namespace:
                        # Add namespace to metadata for restore.
                        backup["metadata"]["namespace"] = namespace

                    # no need to back up if no changes have been made
                    # if action is 'replace' we need to update even if no backup (replace update can be empty )
                    if backup or self.action == "replace":
                        resource_to_patch.append(resource)
                        self._backups[resource] = backup
                    else:
                        LOGGER.warning("ResourceEdit: no diff found in patch for " f"{resource.name} -- skipping")
                if not resource_to_patch:
                    return
        else:
            resource_to_patch = self._patches

        patches_to_apply = {resource: self._patches[resource] for resource in resource_to_patch}

        # apply changes
        self._apply_patches_sampler(patches=patches_to_apply, action_text="Updating", action=self.action)

    def restore(self) -> None:
        self._apply_patches_sampler(patches=self._backups, action_text="Restoring", action=self.action)

    def __enter__(self) -> "ResourceEditor":
        self.update(backup_resources=True)
        return self

    def __exit__(
        self, exc_type: type[BaseException] | None, exc_val: BaseException | None, exc_tb: TracebackType | None
    ) -> None:
        # restore backups
        self.restore()

    @staticmethod
    def _dictify_resourcefield(res: Any) -> Any:
        """Recursively turns any ResourceField objects into dicts to avoid issues caused by appending lists, etc."""
        if isinstance(res, ResourceField):
            return ResourceEditor._dictify_resourcefield(res=dict(res.items()))

        elif isinstance(res, dict):
            return {
                ResourceEditor._dictify_resourcefield(res=key): ResourceEditor._dictify_resourcefield(res=value)
                for key, value in res.items()
            }

        elif isinstance(res, list):
            return [ResourceEditor._dictify_resourcefield(res=x) for x in res]

        return res

    @staticmethod
    def _create_backup(original: Dict[Any, Any], patch: Dict[Any, Any]) -> Dict[Any, Any]:
        """
        Args:
            original (dict*): source of values to back up if necessary
            patch (dict*): 'new' values; keys needn't necessarily all be
                contained in original

        Returns a dict containing the fields in original that are different
        from update. Performs the

        Places None for fields in update that don't appear in
        original (because that's how the API knows to remove those fields from
        the yaml).

        * the first call will be with both of these arguments as dicts but
        this will not necessarily be the case during recursion"""

        # when both are dicts, get the diff (recursively if need be)
        if isinstance(original, dict) and isinstance(patch, dict):
            diff_dict: Dict[Any, Any] = {}
            for key, value in patch.items():
                if key not in original:
                    diff_dict[key] = None
                    continue

                # recursive call
                key_diff = ResourceEditor._create_backup(original=original[key], patch=value)

                if key_diff is not None:
                    diff_dict[key] = key_diff

            return diff_dict

        # for one or more non-dict values, just compare them
        if patch != original:
            return original
        else:
            # this return value will be received by key_diff above
            return None

    @staticmethod
    def _apply_patches(patches: Dict[Any, Any], action_text: str, action: str) -> None:
        """
        Updates provided Resource objects with provided yaml patches

        Args:
            patches (dict): {<Resource object>: <yaml patch as dict>}
            action_text (str):
                "ResourceEdit <action_text> for resource <resource name>"
                will be printed for each resource; see below
        """

        for resource, patch in patches.items():
            LOGGER.info(f"ResourceEdits: {action_text} data for " f"resource {resource.kind} {resource.name}")

            # add name to patch
            if "metadata" not in patch:
                patch["metadata"] = {}

            # the api requires this field to be present in a yaml patch for
            # some resource kinds even if it is not changed
            if "name" not in patch["metadata"]:
                patch["metadata"]["name"] = resource.name

            if action == "update":
                resource.update(resource_dict=patch)  # update the resource

            if action == "replace":
                if "metadata" not in patch:
                    patch["metadata"] = {}

                patch["metadata"]["name"] = resource.name
                patch["metadata"]["namespace"] = resource.namespace
                patch["metadata"]["resourceVersion"] = resource.instance.metadata.resourceVersion
                patch["kind"] = resource.kind
                patch["apiVersion"] = resource.api_version

                resource.update_replace(resource_dict=patch)  # replace the resource metadata

    def _apply_patches_sampler(self, patches: Dict[Any, Any], action_text: str, action: str) -> ResourceInstance:
        exceptions_dict: Dict[type[Exception], List[str]] = {ConflictError: []}
        exceptions_dict.update(DEFAULT_CLUSTER_RETRY_EXCEPTIONS)
        return Resource.retry_cluster_exceptions(
            func=self._apply_patches,
            exceptions_dict=exceptions_dict,
            patches=patches,
            action_text=action_text,
            action=action,
        )<|MERGE_RESOLUTION|>--- conflicted
+++ resolved
@@ -278,11 +278,8 @@
         CSIADDONS_OPENSHIFT_IO: str = "csiaddons.openshift.io"
         DATA_IMPORT_CRON_TEMPLATE_KUBEVIRT_IO: str = "dataimportcrontemplate.kubevirt.io"
         DISCOVERY_K8S_IO: str = "discovery.k8s.io"
-<<<<<<< HEAD
+        DATASCIENCECLUSTER_OPENDATAHUB_IO: str = "datasciencecluster.opendatahub.io"
         DSCINITIALIZATION_OPENDATAHUB_IO: str = "dscinitialization.opendatahub.io"
-=======
-        DATASCIENCECLUSTER_OPENDATAHUB_IO: str = "datasciencecluster.opendatahub.io"
->>>>>>> 28400a49
         EVENTS_K8S_IO: str = "events.k8s.io"
         EXPORT_KUBEVIRT_IO: str = "export.kubevirt.io"
         FENCE_AGENTS_REMEDIATION_MEDIK8S_IO: str = "fence-agents-remediation.medik8s.io"
