import base64
import contextlib
import copy
import json
import os
import re
import sys
import threading
from abc import ABC, abstractmethod
from collections.abc import Callable, Generator
from io import StringIO
from signal import SIGINT, signal
from types import TracebackType
from typing import Any, Self
from urllib.parse import parse_qs, urlencode, urlparse

import jsonschema
import kubernetes
import requests
import yaml
from benedict import benedict
from kubernetes.dynamic import DynamicClient, ResourceInstance
from kubernetes.dynamic.exceptions import (
    ConflictError,
    ForbiddenError,
    MethodNotAllowedError,
    NotFoundError,
    ResourceNotFoundError,
)
from kubernetes.dynamic.resource import ResourceField
from packaging.version import Version
from simple_logger.logger import get_logger, logging
from timeout_sampler import (
    TimeoutExpiredError,
    TimeoutSampler,
    TimeoutWatch,
)
from urllib3.exceptions import MaxRetryError

from fake_kubernetes_client.dynamic_client import FakeDynamicClient
from ocp_resources.event import Event
from ocp_resources.exceptions import (
    ClientWithBasicAuthError,
    MissingRequiredArgumentError,
    MissingResourceResError,
    ResourceTeardownError,
    ValidationError,
)
from ocp_resources.utils.constants import (
    DEFAULT_CLUSTER_RETRY_EXCEPTIONS,
    NOT_FOUND_ERROR_EXCEPTION_DICT,
    PROTOCOL_ERROR_EXCEPTION_DICT,
    TIMEOUT_1MINUTE,
    TIMEOUT_1SEC,
    TIMEOUT_4MINUTES,
    TIMEOUT_5SEC,
    TIMEOUT_10SEC,
    TIMEOUT_30SEC,
)
from ocp_resources.utils.resource_constants import ResourceConstants
from ocp_resources.utils.schema_validator import SchemaValidator
from ocp_resources.utils.utils import skip_existing_resource_creation_teardown

LOGGER = get_logger(name=__name__)
MAX_SUPPORTED_API_VERSION = "v2"


def _find_supported_resource(dyn_client: DynamicClient, api_group: str, kind: str) -> ResourceField | None:
    results = dyn_client.resources.search(group=api_group, kind=kind)
    sorted_results = sorted(results, key=lambda result: KubeAPIVersion(result.api_version), reverse=True)
    for result in sorted_results:
        if KubeAPIVersion(result.api_version) <= KubeAPIVersion(MAX_SUPPORTED_API_VERSION):
            return result
    return None


def _get_api_version(dyn_client: DynamicClient, api_group: str, kind: str) -> str:
    # Returns api_group/api_version
    res = _find_supported_resource(dyn_client=dyn_client, api_group=api_group, kind=kind)
    log = f"Couldn't find {kind} in {api_group} api group"

    if not res:
        LOGGER.warning(log)
        raise NotImplementedError(log)

    if isinstance(res.group_version, str):
        LOGGER.info(f"kind: {kind} api version: {res.group_version}")
        return res.group_version

    raise NotImplementedError(log)


def client_configuration_with_basic_auth(
    username: str,
    password: str,
    host: str,
    configuration: kubernetes.client.Configuration,
) -> kubernetes.client.ApiClient:
    verify_ssl = configuration.verify_ssl

    def _fetch_oauth_config(_host: str, _verify_ssl: bool) -> Any:
        well_known_url = f"{_host}/.well-known/oauth-authorization-server"

        config_response = requests.get(well_known_url, verify=_verify_ssl)
        if config_response.status_code != 200:
            raise ClientWithBasicAuthError("No well-known file found at endpoint")

        return config_response.json()

    def _get_authorization_code(_auth_endpoint: str, _username: str, _password: str, _verify_ssl: bool) -> str:
        _code = None
        auth_params = {
            "client_id": "openshift-challenging-client",
            "response_type": "code",
            "state": "USER",
            "code_challenge_method": "S256",
        }

        auth_url = f"{_auth_endpoint}?{urlencode(auth_params)}"

        credentials = f"{_username}:{_password}"
        auth_header = base64.b64encode(credentials.encode()).decode()

        auth_response = requests.get(
            auth_url,
            headers={"Authorization": f"Basic {auth_header}", "X-CSRF-Token": "USER", "Accept": "application/json"},
            verify=_verify_ssl,
            allow_redirects=False,
        )

        if auth_response.status_code == 302:
            location = auth_response.headers.get("Location", "")

            parsed_url = urlparse(location)
            query_params = parse_qs(parsed_url.query)
            _code = query_params.get("code", [None])[0]
        if _code:
            return _code

        raise ClientWithBasicAuthError("No authorization code found")

    def _exchange_code_for_token(
        _token_endpoint: str, _auth_code: str, _verify_ssl: bool
    ) -> kubernetes.client.ApiClient:
        _client = None

        token_data = {
            "grant_type": "authorization_code",
            "code": _auth_code,
            "client_id": "openshift-challenging-client",
        }

        token_response = requests.post(
            _token_endpoint,
            data=token_data,
            headers={
                "Content-Type": "application/x-www-form-urlencoded",
                "Accept": "application/json",
                # openshift-challenging-client:
                "Authorization": "Basic b3BlbnNoaWZ0LWNoYWxsZW5naW5nLWNsaWVudDo=",
            },
            verify=_verify_ssl,
        )

        if token_response.status_code == 200:
            token_json = token_response.json()
            access_token = token_json.get("access_token")

            configuration.host = host
            configuration.api_key = {"authorization": f"Bearer {access_token}"}
            _client = kubernetes.client.ApiClient(configuration=configuration)

        if _client:
            return _client

        raise ClientWithBasicAuthError("Failed to authenticate with basic auth")

    oauth_config = _fetch_oauth_config(_host=host, _verify_ssl=verify_ssl)

    auth_endpoint = oauth_config.get("authorization_endpoint")
    if not auth_endpoint:
        raise ClientWithBasicAuthError("No authorization_endpoint found in well-known file")

    _code = _get_authorization_code(
        _auth_endpoint=auth_endpoint, _username=username, _password=password, _verify_ssl=verify_ssl
    )

    return _exchange_code_for_token(
        _token_endpoint=oauth_config.get("token_endpoint"), _auth_code=_code, _verify_ssl=verify_ssl
    )


def get_client(
    config_file: str | None = None,
    config_dict: dict[str, Any] | None = None,
    context: str | None = None,
    client_configuration: kubernetes.client.Configuration | None = None,
    persist_config: bool = True,
    temp_file_path: str | None = None,
    try_refresh_token: bool = True,
    username: str | None = None,
    password: str | None = None,
    host: str | None = None,
    verify_ssl: bool | None = None,
    token: str | None = None,
    fake: bool = False,
) -> DynamicClient | FakeDynamicClient:
    """
    Get a kubernetes client.


    This function is a replica of `ocp_utilities.infra.get_client` which cannot be imported as ocp_utilities imports
    from ocp_resources.

    Pass either config_file or config_dict.
    If none of them are passed, client will be created from default OS kubeconfig
    (environment variable or .kube folder).

    Args:
        config_file (str): path to a kubeconfig file.
        config_dict (dict): dict with kubeconfig configuration.
        context (str): name of the context to use.
        persist_config (bool): whether to persist config file.
        temp_file_path (str): path to a temporary kubeconfig file.
        try_refresh_token (bool): try to refresh token
        username (str): username for basic auth
        password (str): password for basic auth
        host (str): host for the cluster
        verify_ssl (bool): whether to verify ssl
        token (str): Use token to login

    Returns:
        DynamicClient: a kubernetes client.
    """
    if fake:
        return FakeDynamicClient()

    proxy = os.environ.get("HTTPS_PROXY") or os.environ.get("HTTP_PROXY")

    client_configuration = client_configuration or kubernetes.client.Configuration()

    if verify_ssl is not None:
        client_configuration.verify_ssl = verify_ssl

    if not client_configuration.proxy and proxy:
        LOGGER.info(f"Setting proxy from environment variable: {proxy}")
        client_configuration.proxy = proxy

    if username and password and host:
        _client = client_configuration_with_basic_auth(
            username=username, password=password, host=host, configuration=client_configuration
        )

    elif host and token:
        client_configuration.host = host
        client_configuration.api_key = {"authorization": f"Bearer {token}"}
        _client = kubernetes.client.ApiClient(client_configuration)

    # Ref: https://github.com/kubernetes-client/python/blob/v26.1.0/kubernetes/base/config/kube_config.py
    elif config_dict:
        _client = kubernetes.config.new_client_from_config_dict(
            config_dict=config_dict,
            context=context,
            client_configuration=client_configuration,
            persist_config=persist_config,
            temp_file_path=temp_file_path,
        )
    else:
        # Ref: https://github.com/kubernetes-client/python/blob/v26.1.0/kubernetes/base/config/__init__.py
        LOGGER.info("Trying to get client via new_client_from_config")

        # kubernetes.config.kube_config.load_kube_config sets KUBE_CONFIG_DEFAULT_LOCATION during module import.
        # If `KUBECONFIG` environment variable is set via code, the `KUBE_CONFIG_DEFAULT_LOCATION` will be None since
        # is populated during import which comes before setting the variable in code.
        config_file = config_file or os.environ.get("KUBECONFIG", "~/.kube/config")

        _client = kubernetes.config.new_client_from_config(
            config_file=config_file,
            context=context,
            client_configuration=client_configuration,
            persist_config=persist_config,
        )

    kubernetes.client.Configuration.set_default(default=client_configuration)

    try:
        return kubernetes.dynamic.DynamicClient(client=_client)
    except MaxRetryError:
        # Ref: https://github.com/kubernetes-client/python/blob/v26.1.0/kubernetes/base/config/incluster_config.py
        LOGGER.info("Trying to get client via incluster_config")
        return kubernetes.dynamic.DynamicClient(
            client=kubernetes.config.incluster_config.load_incluster_config(
                client_configuration=client_configuration, try_refresh_token=try_refresh_token
            ),
        )


def sub_resource_level(current_class: Any, owner_class: Any, parent_class: Any) -> str | None:
    # return the name of the last class in MRO list that is not one of base
    # classes; otherwise return None
    for class_iterator in reversed([
        class_iterator
        for class_iterator in current_class.mro()
        if class_iterator not in owner_class.mro() and issubclass(class_iterator, parent_class)
    ]):
        return class_iterator.__name__

    return None


def replace_key_with_hashed_value(resource_dict: dict[Any, Any], key_name: str) -> dict[Any, Any]:
    """
    Recursively search a nested dictionary for a given key and changes its value to "******" if found.

    The function supports two key formats:
    1. Regular dictionary path:
        A key to be hashed can be found directly in a dictionary, e.g. "a>b>c", would hash the value associated with
        key "c", where dictionary format is:
        input = {
            "a": {
                "b": {
                    "c": "sensitive data"
                }
            }
        }
        output = {
            "a": {
                "b": {
                    "c": "*******"
                }
            }
        }
    2. list path:
        A key to be hashed can be found in a dictionary that is in list somewhere in a dictionary, e.g. "a>b[]>c",
        would hash the value associated with key "c", where dictionary format is:
        input = {
            "a": {
                "b": [
                    {"d": "not sensitive data"},
                    {"c": "sensitive data"}
                ]
            }
        }
        output = {
            "a": {
                "b": [
                    {"d": "not sensitive data"},
                    {"c": "*******"}
                ]
            }
        }

    Args:
        resource_dict: The nested dictionary to search.
        key_name: The key path to find.

    Returns:
        dict[Any, Any]: A copy of the input dictionary with the specified key's value replaced with "*******".

    """
    result = copy.deepcopy(resource_dict)

    benedict_resource_dict = benedict(result, keypath_separator=">")

    if "[]" not in key_name:
        if benedict_resource_dict.get(key_name):
            benedict_resource_dict[key_name] = "*******"
        return dict(benedict_resource_dict)

    key_prefix, remaining_key = key_name.split("[]>", 1)
    if not benedict_resource_dict.get(key_prefix):
        return dict(benedict_resource_dict)

    resource_data = benedict_resource_dict[key_prefix]
    if not isinstance(resource_data, list):
        return dict(benedict_resource_dict)

    for index, element in enumerate(resource_data):
        if isinstance(element, dict):
            resource_data[index] = replace_key_with_hashed_value(resource_dict=element, key_name=remaining_key)

    return dict(benedict_resource_dict)


class KubeAPIVersion(Version):
    """
    Implement the Kubernetes API versioning scheme from
    https://kubernetes.io/docs/concepts/overview/kubernetes-api/#api-versioning
    """

    component_re = re.compile(r"(\d+ | [a-z]+)", re.VERBOSE)

    def __init__(self, vstring: str):
        self.vstring = vstring
        self.version: list[str | Any] = []
        super().__init__(version=vstring)

    def parse(self, vstring: str) -> None:
        components = [comp for comp in self.component_re.split(vstring) if comp]
        for idx, obj in enumerate(components):
            with contextlib.suppress(ValueError):
                components[idx] = int(obj)

        errmsg = f"version '{vstring}' does not conform to kubernetes api versioning guidelines"

        if len(components) not in (2, 4) or components[0] != "v" or not isinstance(components[1], int):
            raise ValueError(errmsg)

        if len(components) == 4 and (components[2] not in ("alpha", "beta") or not isinstance(components[3], int)):
            raise ValueError(errmsg)

        self.version = components

    def __str__(self):
        return self.vstring

    def __repr__(self):
        return f"KubeAPIVersion ('{str(self)}')"

    def _cmp(self, other):
        if isinstance(other, str):
            other = KubeAPIVersion(vstring=other)

        myver = self.version
        otherver = other.version

        for ver in myver, otherver:
            if len(ver) == 2:
                ver.extend(["zeta", 9999])

        if myver == otherver:
            return 0
        if myver < otherver:
            return -1
        if myver > otherver:
            return 1


class ClassProperty:
    def __init__(self, func: Callable) -> None:
        self.func = func

    def __get__(self, obj: Any, owner: Any) -> Any:
        return self.func(owner)


class Resource(ResourceConstants):
    """
    Base class for API resources

    Provides common functionality for all Kubernetes/OpenShift resources including
    CRUD operations, resource management, and schema validation.

    Attributes:
        api_group (str): API group for the resource (e.g., "apps", "batch")
        api_version (str): API version (e.g., "v1", "v1beta1")
        singular_name (str): Singular resource name for API calls
        timeout_seconds (int): Default timeout for API operations
        schema_validation_enabled (bool): Enable automatic validation on create/update
    """

    api_group: str = ""
    api_version: str = ""
    singular_name: str = ""
    timeout_seconds: int = TIMEOUT_1MINUTE

    class ApiGroup:
        AAQ_KUBEVIRT_IO: str = "aaq.kubevirt.io"
        ADMISSIONREGISTRATION_K8S_IO: str = "admissionregistration.k8s.io"
        APIEXTENSIONS_K8S_IO: str = "apiextensions.k8s.io"
        APIREGISTRATION_K8S_IO: str = "apiregistration.k8s.io"
        APP_KUBERNETES_IO: str = "app.kubernetes.io"
        APPS: str = "apps"
        APPSTUDIO_REDHAT_COM: str = "appstudio.redhat.com"
        AUTHENTICATION_K8S_IO: str = "authentication.k8s.io"
        BATCH: str = "batch"
        BITNAMI_COM: str = "bitnami.com"
        CACHING_INTERNAL_KNATIVE_DEV: str = "caching.internal.knative.dev"
        CDI_KUBEVIRT_IO: str = "cdi.kubevirt.io"
        CLONE_KUBEVIRT_IO: str = "clone.kubevirt.io"
        CLUSTER_OPEN_CLUSTER_MANAGEMENT_IO: str = "cluster.open-cluster-management.io"
        COMPONENTS_PLATFORM_OPENDATAHUB_IO = "components.platform.opendatahub.io"
        CONFIG_OPENSHIFT_IO: str = "config.openshift.io"
        CONSOLE_OPENSHIFT_IO: str = "console.openshift.io"
        COORDINATION_K8S_IO: str = "coordination.k8s.io"
        CSIADDONS_OPENSHIFT_IO: str = "csiaddons.openshift.io"
        DATA_IMPORT_CRON_TEMPLATE_KUBEVIRT_IO: str = "dataimportcrontemplate.kubevirt.io"
        DATASCIENCECLUSTER_OPENDATAHUB_IO: str = "datasciencecluster.opendatahub.io"
        DATASCIENCEPIPELINESAPPLICATIONS_OPENDATAHUB_IO: str = "datasciencepipelinesapplications.opendatahub.io"
        DISCOVERY_K8S_IO: str = "discovery.k8s.io"
        DSCINITIALIZATION_OPENDATAHUB_IO: str = "dscinitialization.opendatahub.io"
        EVENTS_K8S_IO: str = "events.k8s.io"
        EXPORT_KUBEVIRT_IO: str = "export.kubevirt.io"
        FENCE_AGENTS_REMEDIATION_MEDIK8S_IO: str = "fence-agents-remediation.medik8s.io"
        FORKLIFT_KONVEYOR_IO: str = "forklift.konveyor.io"
        FRRK8S_METALLB_IO = "frrk8s.metallb.io"
        GATEWAY_NETWORKING_K8S_IO: str = "gateway.networking.k8s.io"
        HCO_KUBEVIRT_IO: str = "hco.kubevirt.io"
        HELM_MARIADB_MMONTES_IO: str = "helm.mariadb.mmontes.io"
        HIVE_OPENSHIFT_IO: str = "hive.openshift.io"
        HOSTPATHPROVISIONER_KUBEVIRT_IO: str = "hostpathprovisioner.kubevirt.io"
        IMAGE_OPENSHIFT_IO: str = "image.openshift.io"
        IMAGE_REGISTRY: str = "registry.redhat.io"
        IMAGEREGISTRY_OPERATOR_OPENSHIFT_IO: str = "imageregistry.operator.openshift.io"
        INSTANCETYPE_KUBEVIRT_IO: str = "instancetype.kubevirt.io"
        INTEGREATLY_ORG: str = "integreatly.org"
        JAEGERTRACING_IO = "jaegertracing.io"
        K8S_CNI_CNCF_IO: str = "k8s.cni.cncf.io"
        K8S_MARIADB_COM: str = "k8s.mariadb.com"
        K8S_OVN_ORG: str = "k8s.ovn.org"
        K8S_V1_CNI_CNCF_IO: str = "k8s.v1.cni.cncf.io"
        KEDA_SH: str = "keda.sh"
        KUBEFLOW_ORG: str = "kubeflow.org"
        KUBERNETES_IO: str = "kubernetes.io"
        KUBEVIRT_IO: str = "kubevirt.io"
        KUBEVIRT_KUBEVIRT_IO: str = "kubevirt.kubevirt.io"
        LITMUS_IO: str = "litmuschaos.io"
        LLAMASTACK_IO: str = "llamastack.io"
        MACHINE_OPENSHIFT_IO: str = "machine.openshift.io"
        MACHINECONFIGURATION_OPENSHIFT_IO: str = "machineconfiguration.openshift.io"
        MAISTRA_IO: str = "maistra.io"
        METALLB_IO: str = "metallb.io"
        METRICS_K8S_IO: str = "metrics.k8s.io"
        MIGRATION_OPENSHIFT_IO: str = "migration.openshift.io"
        MIGRATIONS_KUBEVIRT_IO: str = "migrations.kubevirt.io"
        MODELREGISTRY_OPENDATAHUB_IO: str = "modelregistry.opendatahub.io"
        MONITORING_COREOS_COM: str = "monitoring.coreos.com"
        MTQ_KUBEVIRT_IO: str = "mtq.kubevirt.io"
        NETWORKADDONSOPERATOR_NETWORK_KUBEVIRT_IO: str = "networkaddonsoperator.network.kubevirt.io"
        NETWORKING_ISTIO_IO: str = "networking.istio.io"
        NETWORKING_K8S_IO: str = "networking.k8s.io"
        NMSTATE_IO: str = "nmstate.io"
        NODE_LABELLER_KUBEVIRT_IO: str = "node-labeller.kubevirt.io"
        NODEMAINTENANCE_KUBEVIRT_IO: str = "nodemaintenance.kubevirt.io"
        OBSERVABILITY_OPEN_CLUSTER_MANAGEMENT_IO: str = "observability.open-cluster-management.io"
        OCS_OPENSHIFT_IO: str = "ocs.openshift.io"
        OPENTELEMETRY_IO: str = "opentelemetry.io"
        OPERATOR_AUTHORINO_KUADRANT_IO: str = "operator.authorino.kuadrant.io"
        OPERATOR_OPEN_CLUSTER_MANAGEMENT_IO: str = "operator.open-cluster-management.io"
        OPERATOR_OPENSHIFT_IO: str = "operator.openshift.io"
        OPERATORS_COREOS_COM: str = "operators.coreos.com"
        OPERATORS_OPENSHIFT_IO: str = "operators.openshift.io"
        OS_TEMPLATE_KUBEVIRT_IO: str = "os.template.kubevirt.io"
        PACKAGES_OPERATORS_COREOS_COM: str = "packages.operators.coreos.com"
        PERFORMANCE_OPENSHIFT_IO: str = "performance.openshift.io"
        POLICY: str = "policy"
        POOL_KUBEVIRT_IO: str = "pool.kubevirt.io"
        PROJECT_OPENSHIFT_IO: str = "project.openshift.io"
        QUOTA_OPENSHIFT_IO: str = "quota.openshift.io"
        RBAC_AUTHORIZATION_K8S_IO: str = "rbac.authorization.k8s.io"
        REMEDIATION_MEDIK8S_IO: str = "remediation.medik8s.io"
        RIPSAW_CLOUDBULLDOZER_IO: str = "ripsaw.cloudbulldozer.io"
        ROUTE_OPENSHIFT_IO: str = "route.openshift.io"
        SAMPLES_OPERATOR_OPENSHIFT_IO: str = "samples.operator.openshift.io"
        SCHEDULING_K8S_IO: str = "scheduling.k8s.io"
        SECURITY_ISTIO_IO: str = "security.istio.io"
        SECURITY_OPENSHIFT_IO: str = "security.openshift.io"
        SELF_NODE_REMEDIATION_MEDIK8S_IO: str = "self-node-remediation.medik8s.io"
        SERVICES_PLATFORM_OPENDATAHUB_IO: str = "services.platform.opendatahub.io"
        SERVING_KNATIVE_DEV: str = "serving.knative.dev"
        SERVING_KSERVE_IO: str = "serving.kserve.io"
        SNAPSHOT_KUBEVIRT_IO: str = "snapshot.kubevirt.io"
        SNAPSHOT_STORAGE_K8S_IO: str = "snapshot.storage.k8s.io"
        SRIOVNETWORK_OPENSHIFT_IO: str = "sriovnetwork.openshift.io"
        SSP_KUBEVIRT_IO: str = "ssp.kubevirt.io"
        STORAGE_K8S_IO: str = "storage.k8s.io"
        STORAGECLASS_KUBERNETES_IO: str = "storageclass.kubernetes.io"
        STORAGECLASS_KUBEVIRT_IO: str = "storageclass.kubevirt.io"
        SUBRESOURCES_KUBEVIRT_IO: str = "subresources.kubevirt.io"
        TEKTON_DEV: str = "tekton.dev"
        TEKTONTASKS_KUBEVIRT_IO: str = "tektontasks.kubevirt.io"
        TEMPLATE_KUBEVIRT_IO: str = "template.kubevirt.io"
        TEMPLATE_OPENSHIFT_IO: str = "template.openshift.io"
        TEMPO_GRAFANA_COM: str = "tempo.grafana.com"
        TRUSTYAI_OPENDATAHUB_IO: str = "trustyai.opendatahub.io"
        UPLOAD_CDI_KUBEVIRT_IO: str = "upload.cdi.kubevirt.io"
        USER_OPENSHIFT_IO: str = "user.openshift.io"
        V2V_KUBEVIRT_IO: str = "v2v.kubevirt.io"
        VELERO_IO: str = "velero.io"
        VM_KUBEVIRT_IO: str = "vm.kubevirt.io"

    class ApiVersion:
        V1: str = "v1"
        V1BETA1: str = "v1beta1"
        V1ALPHA1: str = "v1alpha1"
        V1ALPHA3: str = "v1alpha3"

    def __init__(
        self,
        name: str | None = None,
        client: DynamicClient | None = None,
        teardown: bool = True,
        yaml_file: str | None = None,
        delete_timeout: int = TIMEOUT_4MINUTES,
        dry_run: bool = False,
        node_selector: dict[str, Any] | None = None,
        node_selector_labels: dict[str, str] | None = None,
        config_file: str | None = None,
        config_dict: dict[str, Any] | None = None,
        context: str | None = None,
        label: dict[str, str] | None = None,
        annotations: dict[str, str] | None = None,
        api_group: str = "",
        hash_log_data: bool = True,
        ensure_exists: bool = False,
        kind_dict: dict[Any, Any] | None = None,
        wait_for_resource: bool = False,
        schema_validation_enabled: bool = False,
    ):
        """
        Create an API resource

        If `yaml_file` or `kind_dict` are passed, logic in `to_dict` is bypassed.

        Args:
            name (str): Resource name
            client (DynamicClient): Dynamic client for connecting to a remote cluster
            teardown (bool): Indicates if this resource would need to be deleted
            yaml_file (str): yaml file for the resource
            delete_timeout (int): timeout associated with delete action
            dry_run (bool): dry run
            node_selector (dict): node selector
            node_selector_labels (str): node selector labels
            config_file (str): Path to config file for connecting to remote cluster.
            context (str): Context name for connecting to remote cluster.
            label (dict): Resource labels
            annotations (dict[str, str] | None): Resource annotations
            api_group (str): Resource API group; will overwrite API group definition in resource class
            hash_log_data (bool): Hash resource content based on resource keys_to_hash property
                (example: Secret resource)
            ensure_exists (bool): Whether to check if the resource exists before when initializing the resource, raise if not.
            kind_dict (dict): dict which represents the resource object
            wait_for_resource (bool): Waits for the resource to be created
            schema_validation_enabled (bool): Enable automatic schema validation for this instance.
                Defaults to False. Set to True to validate on create/update operations.
        """
        if yaml_file and kind_dict:
            raise ValueError("yaml_file and resource_dict are mutually exclusive")

        self.name = name
        self.teardown = teardown
        self.yaml_file = yaml_file
        self.kind_dict = kind_dict
        self.delete_timeout = delete_timeout
        self.dry_run = dry_run
        self.node_selector = node_selector
        self.node_selector_labels = node_selector_labels
        self.config_file = config_file
        self.config_dict = config_dict or {}
        self.context = context
        self.label = label
        self.annotations = annotations
        self.client: DynamicClient = client or get_client(config_file=self.config_file, context=self.context)
        self.api_group: str = api_group or self.api_group
        self.hash_log_data = hash_log_data

        if not self.api_group and not self.api_version:
            raise NotImplementedError("Subclasses of Resource require self.api_group or self.api_version to be defined")

        if not (self.name or self.yaml_file or self.kind_dict):
            raise MissingRequiredArgumentError(argument="name")

        self.namespace: str | None = None
        self.node_selector_spec = self._prepare_node_selector_spec()
        self.res: dict[Any, Any] = self.kind_dict or {}
        self.yaml_file_contents: str = ""
        self.initial_resource_version: str = ""
        self.logger = self._set_logger()
        self.wait_for_resource = wait_for_resource

        if ensure_exists:
            self._ensure_exists()

        # Set instance-level validation flag
        self.schema_validation_enabled = schema_validation_enabled

        # self._set_client_and_api_version() must be last init line
        self._set_client_and_api_version()

    def _ensure_exists(self) -> None:
        if not self.exists:
            _name_for_raise = self.name if not self.namespace else f"{self.namespace}/{self.name}"
            raise ResourceNotFoundError(f"Resource `{self.kind}` `{_name_for_raise}` does not exist")

    def _set_logger(self) -> logging.Logger:
        log_level = os.environ.get("OPENSHIFT_PYTHON_WRAPPER_LOG_LEVEL", "INFO")
        log_file = os.environ.get("OPENSHIFT_PYTHON_WRAPPER_LOG_FILE", "")
        return get_logger(
            name=f"{__name__.rsplit('.')[0]} {self.kind}",
            level=log_level,
            filename=log_file,
        )

    def _prepare_node_selector_spec(self) -> dict[str, str]:
        return self.node_selector or self.node_selector_labels or {}

    @ClassProperty
    def kind(cls) -> str | None:
        return sub_resource_level(cls, NamespacedResource, Resource)

    def _base_body(self) -> None:
        """
        Generate resource dict from yaml if self.yaml_file else return base resource dict.

        Returns:
            dict: Resource dict.
        """
        if self.kind_dict:
            # If `kind_dict` is provided, no additional logic should be applied
            self.name = self.kind_dict["metadata"]["name"]

        elif self.yaml_file:
            if not self.yaml_file_contents:
                if isinstance(self.yaml_file, StringIO):
                    self.yaml_file_contents = self.yaml_file.read()

                else:
                    with open(self.yaml_file) as stream:
                        self.yaml_file_contents = stream.read()

            self.res = yaml.safe_load(stream=self.yaml_file_contents)
            self.res.get("metadata", {}).pop("resourceVersion", None)
            self.name = self.res["metadata"]["name"]

        else:
            self.res = {
                "apiVersion": self.api_version,
                "kind": self.kind,
                "metadata": {"name": self.name},
            }

            if self.label:
                self.res.setdefault("metadata", {}).setdefault("labels", {}).update(self.label)

            if self.annotations:
                self.res.setdefault("metadata", {}).setdefault("annotations", {}).update(self.annotations)

        if not self.res:
            raise MissingResourceResError(name=self.name or "")

    def to_dict(self) -> None:
        """
        Generate intended dict representation of the resource.
        """
        self._base_body()

    def __enter__(self) -> Any:
        if threading.current_thread().native_id == threading.main_thread().native_id:
            signal(SIGINT, self._sigint_handler)
        return self.deploy(wait=self.wait_for_resource)

    def __exit__(
        self,
        exc_type: type[BaseException] | None = None,
        exc_val: BaseException | None = None,
        exc_tb: TracebackType | None = None,
    ) -> None:
        if self.teardown:
            if not self.clean_up():
                raise ResourceTeardownError(resource=self)

    def _sigint_handler(self, signal_received: int, _frame: Any) -> None:
        self.__exit__()
        sys.exit(signal_received)

    def deploy(self, wait: bool = False) -> Self:
        """
        For debug, export REUSE_IF_RESOURCE_EXISTS to skip resource create.
        Spaces are important in the export dict

        Examples:
            To skip creation of all resources by kind:
                export REUSE_IF_RESOURCE_EXISTS="{Pod: {}}"

            To skip creation of resource by name (on all namespaces or non-namespaced resources):
                export REUSE_IF_RESOURCE_EXISTS="{Pod: {<pod-name>:}}"

            To skip creation of resource by name and namespace:
                export REUSE_IF_RESOURCE_EXISTS="{Pod: {<pod-name>: <pod-namespace>}}"

            To skip creation of multiple resources:
                export REUSE_IF_RESOURCE_EXISTS="{Namespace: {<namespace-name>:}, Pod: {<pod-name>: <pod-namespace>}}"
        """
        _resource = None
        _export_str = "REUSE_IF_RESOURCE_EXISTS"
        skip_resource_kind_create_if_exists = os.environ.get(_export_str)
        if skip_resource_kind_create_if_exists:
            _resource = skip_existing_resource_creation_teardown(
                resource=self,
                export_str=_export_str,
                user_exported_args=skip_resource_kind_create_if_exists,
            )

            if _resource:
                return _resource

        self.create(wait=wait)
        return self

    def clean_up(self, wait: bool = True, timeout: int | None = None) -> bool:
        """
        For debug, export SKIP_RESOURCE_TEARDOWN to skip resource teardown.
        Spaces are important in the export dict

        Args:
            wait (bool, optional): Wait for resource deletion. Defaults to True.
            timeout (int, optional): Timeout in seconds to wait for resource to be deleted. Defaults to 240.

        Returns:
            bool: True if resource was deleted else False.

        Examples:
            To skip teardown of all resources by kind:
                export SKIP_RESOURCE_TEARDOWN="{Pod: {}}"

            To skip teardown of resource by name (on all namespaces):
                export SKIP_RESOURCE_TEARDOWN="{Pod: {<pod-name>:}}"

            To skip teardown of resource by name and namespace:
                export SKIP_RESOURCE_TEARDOWN="{Pod: {<pod-name>: <pod-namespace>}}"

            To skip teardown of multiple resources:
                export SKIP_RESOURCE_TEARDOWN="{Namespace: {<namespace-name>:}, Pod: {<pod-name>: <pod-namespace>}}"
        """
        _export_str = "SKIP_RESOURCE_TEARDOWN"
        skip_resource_teardown = os.environ.get(_export_str)
        if skip_resource_teardown and skip_existing_resource_creation_teardown(
            resource=self,
            export_str=_export_str,
            user_exported_args=skip_resource_teardown,
            check_exists=False,
        ):
            self.logger.warning(
                f"Skip resource {self.kind} {self.name} teardown. Got {_export_str}={skip_resource_teardown}"
            )
            return True

        return self.delete(wait=wait, timeout=timeout or self.delete_timeout)

    @classmethod
    def _prepare_resources(
        cls, dyn_client: DynamicClient, singular_name: str, *args: Any, **kwargs: Any
    ) -> ResourceInstance:
        if not cls.api_version:
            cls.api_version = _get_api_version(dyn_client=dyn_client, api_group=cls.api_group, kind=cls.kind)

        get_kwargs = {"singular_name": singular_name} if singular_name else {}
        return dyn_client.resources.get(
            kind=cls.kind,
            api_version=cls.api_version,
            **get_kwargs,
        ).get(*args, **kwargs, timeout_seconds=cls.timeout_seconds)

    def _prepare_singular_name_kwargs(self, **kwargs: Any) -> dict[str, Any]:
        kwargs = kwargs if kwargs else {}
        if self.singular_name:
            kwargs["singular_name"] = self.singular_name

        return kwargs

    def _set_client_and_api_version(self) -> None:
        if not self.client:
            self.client = get_client(config_file=self.config_file, context=self.context)

        if not self.api_version:
            self.api_version = _get_api_version(dyn_client=self.client, api_group=self.api_group, kind=self.kind)

    def full_api(self, **kwargs: Any) -> ResourceInstance:
        """
        Get resource API

        Keyword Args:
            pretty
            _continue
            include_uninitialized
            field_selector
            label_selector
            limit
            resource_version
            timeout_seconds
            watch
            async_req

        Returns:
            Resource: Resource object.
        """
        self._set_client_and_api_version()

        kwargs = self._prepare_singular_name_kwargs(**kwargs)

        return self.client.resources.get(api_version=self.api_version, kind=self.kind, **kwargs)

    @property
    def api(self) -> ResourceInstance:
        return self.full_api()

    def wait(self, timeout: int = TIMEOUT_4MINUTES, sleep: int = 1) -> None:
        """
        Wait for resource

        Args:
            timeout (int): Time to wait for the resource.
            sleep (int): Time to wait between retries

        Raises:
            TimeoutExpiredError: If resource not exists.
        """
        self.logger.info(f"Wait until {self.kind} {self.name} is created")
        samples = TimeoutSampler(
            wait_timeout=timeout,
            sleep=sleep,
            exceptions_dict={
                **PROTOCOL_ERROR_EXCEPTION_DICT,
                **NOT_FOUND_ERROR_EXCEPTION_DICT,
                **DEFAULT_CLUSTER_RETRY_EXCEPTIONS,
            },
            func=lambda: self.exists,
        )
        for sample in samples:
            if sample:
                return

    def wait_deleted(self, timeout: int = TIMEOUT_4MINUTES) -> bool:
        """
        Wait until resource is deleted

        Args:
            timeout (int): Time to wait for the resource.

        Raises:
            TimeoutExpiredError: If resource still exists.
        """
        self.logger.info(f"Wait until {self.kind} {self.name} is deleted")
        try:
            for sample in TimeoutSampler(wait_timeout=timeout, sleep=1, func=lambda: self.exists):
                if not sample:
                    return True
        except TimeoutExpiredError:
            self.logger.warning(f"Timeout expired while waiting for {self.kind} {self.name} to be deleted")
            return False

        return False

    @property
    def exists(self) -> ResourceInstance | None:
        """
        Whether self exists on the server
        """
        try:
            return self.instance
        except NotFoundError:
            return None

    @property
    def _kube_v1_api(self) -> kubernetes.client.CoreV1Api:
        return kubernetes.client.CoreV1Api(api_client=self.client.client)

    def wait_for_status(
        self, status: str, timeout: int = TIMEOUT_4MINUTES, stop_status: str | None = None, sleep: int = 1
    ) -> None:
        """
        Wait for resource to be in status

        Args:
            status (str): Expected status.
            timeout (int): Time to wait for the resource.
            stop_status (str): Status which should stop the wait and failed.

        Raises:
            TimeoutExpiredError: If resource in not in desire status.
        """
        stop_status = stop_status if stop_status else self.Status.FAILED
        self.logger.info(f"Wait for {self.kind} {self.name} status to be {status}")
        samples = TimeoutSampler(
            wait_timeout=timeout,
            sleep=sleep,
            exceptions_dict={
                **PROTOCOL_ERROR_EXCEPTION_DICT,
                **DEFAULT_CLUSTER_RETRY_EXCEPTIONS,
            },
            func=lambda: self.exists,
        )
        current_status = None
        last_logged_status = None
        try:
            for sample in samples:
                if sample:
                    instance_dict = sample.to_dict()
                    current_status = instance_dict.get("status", {}).get("phase")

                    if current_status != last_logged_status:
                        last_logged_status = current_status
                        self.logger.info(f"Status of {self.kind} {self.name} is {current_status}")

                    if current_status == status:
                        return

                    if current_status == stop_status:
                        raise TimeoutExpiredError(f"Status of {self.kind} {self.name} is {current_status}")

        except TimeoutExpiredError:
            if current_status:
                self.logger.error(f"Status of {self.kind} {self.name} is {current_status}")
            raise

    def create(self, wait: bool = False) -> ResourceInstance | None:
        """
        Create resource.

        Args:
            wait (bool) : True to wait for resource status.

        Returns:
            bool: True if create succeeded, False otherwise.
        """
        self.to_dict()

        # Validate the resource if auto-validation is enabled
        if self.schema_validation_enabled:
            self.validate()

        hashed_res = self.hash_resource_dict(resource_dict=self.res)
        self.logger.info(f"Create {self.kind} {self.name}")
        self.logger.info(f"Posting {hashed_res}")
        self.logger.debug(f"\n{yaml.dump(hashed_res)}")
        resource_kwargs = {"body": self.res, "namespace": self.namespace}
        if self.dry_run:
            resource_kwargs["dry_run"] = "All"
        resource_ = self.api.create(**resource_kwargs)
        with contextlib.suppress(ForbiddenError, AttributeError, NotFoundError):
            # some resources do not support get() (no instance) or the client do not have permissions
            self.initial_resource_version = self.instance.metadata.resourceVersion

        if wait and resource_:
            self.wait()
        return resource_

    def delete(self, wait: bool = False, timeout: int = TIMEOUT_4MINUTES, body: dict[str, Any] | None = None) -> bool:
        self.logger.info(f"Delete {self.kind} {self.name}")

        if self.exists:
            _instance_dict = self.instance.to_dict()
            if isinstance(_instance_dict, dict):
                hashed_data = self.hash_resource_dict(resource_dict=_instance_dict)
                self.logger.info(f"Deleting {hashed_data}")
                self.logger.debug(f"\n{yaml.dump(hashed_data)}")

            else:
                self.logger.warning(f"{self.kind}: {self.name} instance.to_dict() return was not a dict")

            self.api.delete(name=self.name, namespace=self.namespace, body=body)

            if wait:
                return self.wait_deleted(timeout=timeout)

            return True

        self.logger.warning(f"Resource {self.kind} {self.name} was not found, and wasn't deleted")
        return True

    @property
    def status(self) -> str:
        """
        Get resource status

        Status: Running, Scheduling, Pending, Unknown, CrashLoopBackOff

        Returns:
           str: Status
        """
        self.logger.info(f"Get {self.kind} {self.name} status")
        return self.instance.status.phase

    def update(self, resource_dict: dict[str, Any]) -> None:
        """
        Update resource with resource dict

        Args:
            resource_dict: Resource dictionary
        """
        # Note: We don't validate on update() because this method sends a patch,
        # not a complete resource. Patches are partial updates that would fail
        # full schema validation.

        hashed_resource_dict = self.hash_resource_dict(resource_dict=resource_dict)
        self.logger.info(f"Update {self.kind} {self.name}:\n{hashed_resource_dict}")
        self.logger.debug(f"\n{yaml.dump(hashed_resource_dict)}")
        self.api.patch(
            body=resource_dict,
            namespace=self.namespace,
            content_type="application/merge-patch+json",
        )

    def update_replace(self, resource_dict: dict[str, Any]) -> None:
        """
        Replace resource metadata.
        Use this to remove existing field. (update() will only update existing fields)
        """
        # Validate the resource if auto-validation is enabled
        # For replace operations, we validate the full resource_dict
        if self.schema_validation_enabled:
            # Use validate_dict to validate the replacement resource
            self.__class__.validate_dict(resource_dict)

        hashed_resource_dict = self.hash_resource_dict(resource_dict=resource_dict)
        self.logger.info(f"Replace {self.kind} {self.name}: \n{hashed_resource_dict}")
        self.logger.debug(f"\n{yaml.dump(hashed_resource_dict)}")
        self.api.replace(body=resource_dict, name=self.name, namespace=self.namespace)

    @staticmethod
    def retry_cluster_exceptions(
        func: Callable,
        exceptions_dict: dict[type[Exception], list[str]] = DEFAULT_CLUSTER_RETRY_EXCEPTIONS,
        timeout: int = TIMEOUT_10SEC,
        sleep_time: int = 1,
        **kwargs: Any,
    ) -> Any:
        try:
            sampler = TimeoutSampler(
                wait_timeout=timeout,
                sleep=sleep_time,
                func=func,
                print_log=False,
                exceptions_dict=exceptions_dict,
                **kwargs,
            )
            for sample in sampler:
                return sample

        except TimeoutExpiredError as exp:
            if exp.last_exp:
                raise exp.last_exp from exp

            raise

    @classmethod
    def get(
        cls,
        config_file: str = "",
        singular_name: str = "",
        exceptions_dict: dict[type[Exception], list[str]] = DEFAULT_CLUSTER_RETRY_EXCEPTIONS,
        raw: bool = False,
        context: str | None = None,
        dyn_client: DynamicClient | None = None,
        *args: Any,
        **kwargs: Any,
    ) -> Generator[Any, None, None]:
        """
        Get resources

        Args:
            dyn_client (DynamicClient): Open connection to remote cluster.
            config_file (str): Path to config file for connecting to remote cluster.
            context (str): Context name for connecting to remote cluster.
            singular_name (str): Resource kind (in lowercase), in use where we have multiple matches for resource.
            raw (bool): If True return raw object.
            exceptions_dict (dict): Exceptions dict for TimeoutSampler

        Returns:
            generator: Generator of Resources of cls.kind.
        """
        if not dyn_client:
            dyn_client = get_client(config_file=config_file, context=context)

        def _get() -> Generator["Resource|ResourceInstance", None, None]:
<<<<<<< HEAD
            _resources = cls._prepare_resources(*args, dyn_client=dyn_client, singular_name=singular_name, **kwargs)  # type: ignore[misc]
=======
            _resources = cls._prepare_resources(
                # type: ignore[misc]
                dyn_client=dyn_client,
                singular_name=singular_name,
                *args,
                **kwargs,
            )
>>>>>>> 7ab0456e
            try:
                for resource_field in _resources.items:
                    if raw:
                        yield _resources
                    else:
                        yield cls(client=dyn_client, name=resource_field.metadata.name)

            except TypeError:
                if raw:
                    yield _resources
                else:
                    yield cls(client=dyn_client, name=_resources.metadata.name)

        return Resource.retry_cluster_exceptions(func=_get, exceptions_dict=exceptions_dict)

    @property
    def instance(self) -> ResourceInstance:
        """
        Get resource instance

        Returns:
            openshift.dynamic.client.ResourceInstance
        """

        def _instance() -> ResourceInstance | None:
            return self.api.get(name=self.name)

        return self.retry_cluster_exceptions(func=_instance)

    @property
    def labels(self) -> ResourceField:
        """
        Method to get labels for this resource

        Returns:
           openshift.dynamic.resource.ResourceField: Representation of labels
        """
        return self.instance.get("metadata", {})["labels"]

    def watcher(self, timeout: int, resource_version: str = "") -> Generator[dict[str, Any], None, None]:
        """
        Get resource for a given timeout.

        Args:
            timeout (int): Time to get conditions.
            resource_version (str): The version with which to filter results. Only events with
                a resource_version greater than this value will be returned

        Yield:
            Event object with these keys:
                   'type': The type of event such as "ADDED", "DELETED", etc.
                   'raw_object': a dict representing the watched object.
                   'object': A ResourceInstance wrapping raw_object.
        """
        yield from self.api.watch(
            timeout=timeout,
            namespace=self.namespace,
            field_selector=f"metadata.name=={self.name}",
            resource_version=resource_version or self.initial_resource_version,
        )

    def wait_for_condition(
        self,
        condition: str,
        status: str,
        timeout: int = 300,
        sleep_time: int = 1,
        reason: str | None = None,
        message: str = "",
    ) -> None:
        """
        Wait for Resource condition to be in desire status.

        Args:
            condition (str): Condition to query.
            status (str): Expected condition status.
            reason (None): Expected condition reason.
            message (str): Expected condition text inclusion.
            timeout (int): Time to wait for the resource.
            sleep_time(int): Interval between each retry when checking the resource's condition.

        Raises:
            TimeoutExpiredError: If Resource condition in not in desire status.
        """
        self.logger.info(f"Wait for {self.kind}/{self.name}'s '{condition}' condition to be '{status}'")

        timeout_watcher = TimeoutWatch(timeout=timeout)
        self.wait(timeout=timeout, sleep=sleep_time)
        for sample in TimeoutSampler(
            wait_timeout=timeout_watcher.remaining_time(),
            sleep=sleep_time,
            func=lambda: self.instance,
        ):
            if sample:
                for cond in sample.get("status", {}).get("conditions", []):
                    actual_condition = {"type": cond["type"], "status": cond["status"]}
                    expected_condition = {"type": condition, "status": status}
                    if reason is not None:
                        actual_condition["reason"] = cond.get("reason", "")
                        expected_condition["reason"] = reason

                    if actual_condition == expected_condition and message in cond.get("message", ""):
                        return

    def api_request(
        self, method: str, action: str, url: str, retry_params: dict[str, int] | None = None, **params: Any
    ) -> dict[str, Any]:
        """
        Handle API requests to resource.

        Args:
            method (str): Request method (GET/PUT etc.).
            action (str): Action to perform (stop/start/guestosinfo etc.).
            url (str): URL of resource.
            retry_params (dict): dict of timeout and sleep_time values for retrying the api request call

        Returns:
           data(dict): response data

        """
        client: DynamicClient = self.client
        api_request_params = {
            "url": f"{url}/{action}",
            "method": method,
            "headers": client.client.configuration.api_key,
        }
        if retry_params:
            response = self.retry_cluster_exceptions(
                func=client.client.request,
                timeout=retry_params.get("timeout", TIMEOUT_10SEC),
                sleep_time=retry_params.get("sleep_time", TIMEOUT_1SEC),
                **api_request_params,
                **params,
            )
        else:
            response = client.client.request(
                **api_request_params,
                **params,
            )
        try:
            return json.loads(response.data)
        except json.decoder.JSONDecodeError:
            return response.data

    def wait_for_conditions(self) -> None:
        timeout_watcher = TimeoutWatch(timeout=30)
        for sample in TimeoutSampler(
            wait_timeout=TIMEOUT_30SEC,
            sleep=1,
            func=lambda: self.exists,
        ):
            if sample:
                break

        samples = TimeoutSampler(
            wait_timeout=timeout_watcher.remaining_time(),
            sleep=1,
            func=lambda: self.instance.status.conditions,
        )
        for sample in samples:
            if sample:
                return

    def events(
        self,
        name: str = "",
        label_selector: str = "",
        field_selector: str = "",
        resource_version: str = "",
        timeout: int = TIMEOUT_4MINUTES,
    ) -> Generator[Any, Any, None]:
        """
        get - retrieves K8s events.

        Args:
            name (str): event name
            label_selector (str): filter events by labels; comma separated string of key=value
            field_selector (str): filter events by fields; comma separated string of key=valueevent fields;
                comma separated string of key=value
            resource_version (str): filter events by their resource's version
            timeout (int): timeout in seconds

        Returns
            list: event objects

        example: reading all CSV Warning events in namespace "my-namespace", with reason of "AnEventReason"
            pod = Pod(client=client, name="pod", namespace="my-namespace")
            for event in pod.events(
                namespace="my-namespace",
                field_selector="involvedObject.kind==ClusterServiceVersion,type==Warning,reason=AnEventReason",
                timeout=10,
            ):
                print(event.object)
        """
        _field_selector = f"involvedObject.name=={self.name}"
        if field_selector:
            field_selector = f"{_field_selector},{field_selector}"
        yield from Event.get(
            dyn_client=self.client,
            namespace=self.namespace,
            name=name,
            label_selector=label_selector,
            field_selector=field_selector or _field_selector,
            resource_version=resource_version,
            timeout=timeout,
        )

    @staticmethod
    def get_all_cluster_resources(
        client: DynamicClient | None = None,
        config_file: str = "",
        context: str | None = None,
        config_dict: dict[str, Any] | None = None,
        *args: Any,
        **kwargs: Any,
    ) -> Generator[ResourceField, None, None]:
        """
        Get all cluster resources

        Args:
            client (DynamicClient): k8s client
            config_file (str): path to a kubeconfig file.
            config_dict (dict): dict with kubeconfig configuration.
            context (str): name of the context to use.
            *args (tuple): args to pass to client.get()
            **kwargs (dict): kwargs to pass to client.get()

        Yields:
            kubernetes.dynamic.resource.ResourceField: Cluster resource.

        Example:
            for resource in get_all_cluster_resources(label_selector="my-label=value"):
                print(f"Resource: {resource}")
        """
        if not client:
            client = get_client(config_file=config_file, config_dict=config_dict, context=context)

        for _resource in client.resources.search():
            try:
                _resources = client.get(_resource, *args, **kwargs)
                yield from _resources.items

            except (NotFoundError, TypeError, MethodNotAllowedError):
                continue

    def to_yaml(self) -> str:
        """
        Get resource as YAML representation.

        Returns:
            str: Resource YAML representation.
        """
        if not self.res:
            self.to_dict()
        resource_yaml = yaml.dump(self.res)
        self.logger.info(f"\n{resource_yaml}")
        return resource_yaml

    @property
    def keys_to_hash(self) -> list[str]:
        """
        Resource attributes list to hash in the logs.

        The list should hold absolute key paths in resource dict.

         Example:
             given a dict: {"spec": {"data": <value_to_hash>}}
             To hash spec['data'] key pass: ["spec>data"]
        """
        return []

    def hash_resource_dict(self, resource_dict: dict[Any, Any]) -> dict[Any, Any]:
        if not isinstance(resource_dict, dict):
            raise ValueError("Expected a dictionary as the first argument")

        if os.environ.get("OPENSHIFT_PYTHON_WRAPPER_HASH_LOG_DATA", "true") == "false":
            return resource_dict

        if self.keys_to_hash and self.hash_log_data:
            resource_dict = copy.deepcopy(resource_dict)
            for key_name in self.keys_to_hash:
                resource_dict = replace_key_with_hashed_value(resource_dict=resource_dict, key_name=key_name)

        return resource_dict

    def get_condition_message(self, condition_type: str, condition_status: str = "") -> str:
        """
        Get condition message by condition type and condition status

        Args:
            condition_type (str): condition type name
            condition_status (str, optional): condition status to match

        Returns:
            str: condition message or empty string if condition status doesn't match
        """
        if _conditions := self.instance.status.conditions:
            for condition in _conditions:
                if condition_type == condition.type:
                    if not condition_status:
                        return condition.message

                    if condition_status == condition.status:
                        return condition.message

                    self.logger.error(
                        f"Condition `{condition_type}` status is not `{condition_status}`, got `{condition.status}`"
                    )
                    break

        return ""

    def validate(self) -> None:
        """
        Validate the resource against its OpenAPI schema.

        This method validates the resource dictionary (self.res) against the
        appropriate OpenAPI schema for this resource type. If validation fails,
        a ValidationError is raised with details about what is invalid.

        Note: This method is called automatically during create() and update()
        operations if schema_validation_enabled was set to True when creating
        the resource instance.

        Raises:
            ValidationError: If the resource is invalid according to the schema
        """

        # Get resource dict - if self.res is already populated, use it directly
        # Otherwise, try to build it with to_dict()
        if not self.res:
            try:
                self.to_dict()  # This populates self.res
            except Exception:
                # If to_dict fails (e.g., missing required fields),
                # we can't validate - let the original error propagate
                raise

        resource_dict = self.res

        # Validate using shared validator
        try:
            SchemaValidator.validate(resource_dict=resource_dict, kind=self.kind, api_group=self.api_group)
        except jsonschema.ValidationError as e:
            error_msg = SchemaValidator.format_validation_error(
                error=e, kind=self.kind, name=self.name or "unnamed", api_group=self.api_group
            )
            raise ValidationError(error_msg) from e
        except Exception as e:
            LOGGER.error(f"Unexpected error during validation: {e}")
            raise

    @classmethod
    def validate_dict(cls, resource_dict: dict[str, Any]) -> None:
        """
        Validate a resource dictionary against the schema.

        Args:
            resource_dict: Dictionary representation of the resource

        Raises:
            ValidationError: If the resource dict is invalid
        """

        # Get name for error messages
        name = resource_dict.get("metadata", {}).get("name", "unnamed")

        # Validate using shared validator
        try:
            SchemaValidator.validate(resource_dict=resource_dict, kind=cls.kind, api_group=cls.api_group)
        except jsonschema.ValidationError as e:
            error_msg = SchemaValidator.format_validation_error(
                error=e, kind=cls.kind, name=name, api_group=cls.api_group
            )
            raise ValidationError(error_msg) from e
        except Exception as e:
            LOGGER.error(f"Unexpected error during validation: {e}")
            raise


class NamespacedResource(Resource):
    """
    Namespaced object, inherited from Resource.
    """

    def __init__(
        self,
        name: str | None = None,
        namespace: str | None = None,
        teardown: bool = True,
        yaml_file: str | None = None,
        delete_timeout: int = TIMEOUT_4MINUTES,
        client: DynamicClient | None = None,
        ensure_exists: bool = False,
        **kwargs: Any,
    ):
        super().__init__(
            name=name,
            client=client,
            teardown=teardown,
            yaml_file=yaml_file,
            delete_timeout=delete_timeout,
            **kwargs,
        )
        self.namespace = namespace
        if not (self.name and self.namespace) and not self.yaml_file and not self.kind_dict:
            raise MissingRequiredArgumentError(argument="'name' and 'namespace'")

        if ensure_exists:
            self._ensure_exists()

    @classmethod
    def get(
        cls,
        config_file: str = "",
        singular_name: str = "",
        exceptions_dict: dict[type[Exception], list[str]] = DEFAULT_CLUSTER_RETRY_EXCEPTIONS,
        raw: bool = False,
        context: str | None = None,
        dyn_client: DynamicClient | None = None,
        *args: Any,
        **kwargs: Any,
    ) -> Generator[Any, None, None]:
        """
        Get resources

        Args:
            dyn_client (DynamicClient): Open connection to remote cluster
            config_file (str): Path to config file for connecting to remote cluster.
            context (str): Context name for connecting to remote cluster.
            singular_name (str): Resource kind (in lowercase), in use where we have multiple matches for resource.
            raw (bool): If True return raw object.
            exceptions_dict (dict): Exceptions dict for TimeoutSampler

        Returns:
            generator: Generator of Resources of cls.kind
        """
        if not dyn_client:
            dyn_client = get_client(config_file=config_file, context=context)

        def _get() -> Generator["NamespacedResource|ResourceInstance", None, None]:
<<<<<<< HEAD
            _resources = cls._prepare_resources(*args, dyn_client=dyn_client, singular_name=singular_name, **kwargs)  # type: ignore[misc]
=======
            _resources = cls._prepare_resources(
                # type: ignore[misc]
                dyn_client=dyn_client,
                singular_name=singular_name,
                *args,
                **kwargs,
            )
>>>>>>> 7ab0456e
            try:
                for resource_field in _resources.items:
                    if raw:
                        yield resource_field
                    else:
                        yield cls(
                            client=dyn_client,
                            name=resource_field.metadata.name,
                            namespace=resource_field.metadata.namespace,
                        )
            except TypeError:
                if raw:
                    yield _resources
                else:
                    yield cls(
                        client=dyn_client,
                        name=_resources.metadata.name,
                        namespace=_resources.metadata.namespace,
                    )

        return Resource.retry_cluster_exceptions(func=_get, exceptions_dict=exceptions_dict)

    @property
    def instance(self) -> ResourceInstance:
        """
        Get resource instance

        Returns:
            openshift.dynamic.client.ResourceInstance
        """

        def _instance() -> ResourceInstance:
            return self.api.get(name=self.name, namespace=self.namespace)

        return self.retry_cluster_exceptions(func=_instance)

    def _base_body(self) -> None:
        if self.yaml_file or self.kind_dict:
            self.namespace = self.res["metadata"].get("namespace", self.namespace)

        else:
            self.res["metadata"]["namespace"] = self.namespace

        if not self.namespace:
            raise MissingRequiredArgumentError(argument="namespace")

    def to_dict(self) -> None:
        super()._base_body()
        self._base_body()


class ResourceEditor:
    def __init__(
        self, patches: dict[Any, Any], action: str = "update", user_backups: dict[Any, Any] | None = None
    ) -> None:
        """
        Args:
            patches (dict): {<Resource object>: <yaml patch as dict>}
                e.g. {<Resource object>:
                        {'metadata': {'labels': {'label1': 'true'}}}

        Allows for temporary edits to cluster resources for tests. During
        __enter__ user-specified patches (see args) are applied and old values
        are backed up, and during __exit__ these backups are used to reverse
        all changes made.

        Flow:
        1) apply patches
        2) automation runs
        3) edits made to resources are reversed

        May also be used without being treated as a context manager by
        calling the methods update() and restore() after instantiation.

        *** the DynamicClient object used to get the resources must not be
         using an unprivileged_user; use default_client or similar instead.***
        """

        self._patches = self._dictify_resourcefield(res=patches)
        self.action = action
        self.user_backups = user_backups
        self._backups: dict[Any, Any] = {}

    @property
    def backups(self) -> dict[Any, Any]:
        """Returns a dict {<Resource object>: <backup_as_dict>}
        The backup dict kept for each resource edited"""
        return self._backups

    @property
    def patches(self) -> dict[Any, Any]:
        """Returns the patches dict provided in the constructor"""
        return self._patches

    def update(self, backup_resources: bool = False) -> None:
        """Prepares backup dicts (where necessary) and applies patches"""
        # prepare update dicts and backups
        resource_to_patch = []
        if backup_resources:
            LOGGER.info("ResourceEdit: Backing up old data")
            if self.user_backups:
                resource_to_patch = self._patches
                self._backups = self.user_backups

            else:
                for resource, update in self._patches.items():
                    namespace = None
                    # prepare backup
                    try:
                        original_resource_dict = resource.instance.to_dict()
                    except NotFoundError:
                        # Some resource cannot be found by name.
                        # happens in 'ServiceMonitor' resource.
                        original_resource_dict = list(
                            resource.get(
                                dyn_client=resource.client,
                                field_selector=f"metadata.name={resource.name}",
                            )
                        )[0].to_dict()
                        namespace = update.get("metadata", {}).get("namespace")

                    backup = self._create_backup(original=original_resource_dict, patch=update)
                    if namespace:
                        # Add namespace to metadata for restore.
                        backup["metadata"]["namespace"] = namespace

                    # no need to back up if no changes have been made
                    # if action is 'replace' we need to update even if no backup (replace update can be empty )
                    if backup or self.action == "replace":
                        resource_to_patch.append(resource)
                        self._backups[resource] = backup
                    else:
                        LOGGER.warning(f"ResourceEdit: no diff found in patch for {resource.name} -- skipping")
                if not resource_to_patch:
                    return
        else:
            resource_to_patch = self._patches

        patches_to_apply = {resource: self._patches[resource] for resource in resource_to_patch}

        # apply changes
        self._apply_patches_sampler(patches=patches_to_apply, action_text="Updating", action=self.action)

    def restore(self) -> None:
        self._apply_patches_sampler(patches=self._backups, action_text="Restoring", action=self.action)

    def __enter__(self) -> Self:
        self.update(backup_resources=True)
        return self

    def __exit__(
        self, exc_type: type[BaseException] | None, exc_val: BaseException | None, exc_tb: TracebackType | None
    ) -> None:
        # restore backups
        self.restore()

    @staticmethod
    def _dictify_resourcefield(res: Any) -> Any:
        """Recursively turns any ResourceField objects into dicts to avoid issues caused by appending lists, etc."""
        if isinstance(res, ResourceField):
            return ResourceEditor._dictify_resourcefield(res=dict(res.items()))

        elif isinstance(res, dict):
            return {
                ResourceEditor._dictify_resourcefield(res=key): ResourceEditor._dictify_resourcefield(res=value)
                for key, value in res.items()
            }

        elif isinstance(res, list):
            return [ResourceEditor._dictify_resourcefield(res=x) for x in res]

        return res

    @staticmethod
    def _create_backup(original: dict[Any, Any], patch: dict[Any, Any]) -> dict[Any, Any]:
        """
        Args:
            original (dict*): source of values to back up if necessary
            patch (dict*): 'new' values; keys needn't necessarily all be
                contained in original

        Returns a dict containing the fields in original that are different
        from update. Performs the

        Places None for fields in update that don't appear in
        original (because that's how the API knows to remove those fields from
        the yaml).

        * the first call will be with both of these arguments as dicts but
        this will not necessarily be the case during recursion"""

        # when both are dicts, get the diff (recursively if need be)
        if isinstance(original, dict) and isinstance(patch, dict):
            diff_dict: dict[Any, Any] = {}
            for key, value in patch.items():
                if key not in original:
                    diff_dict[key] = None
                    continue

                # recursive call
                key_diff = ResourceEditor._create_backup(original=original[key], patch=value)

                if key_diff is not None:
                    diff_dict[key] = key_diff

            return diff_dict

        # for one or more non-dict values, just compare them
        if patch != original:
            return original
        else:
            # this return value will be received by key_diff above
            return None

    @staticmethod
    def _apply_patches(patches: dict[Any, Any], action_text: str, action: str) -> None:
        """
        Updates provided Resource objects with provided yaml patches

        Args:
            patches (dict): {<Resource object>: <yaml patch as dict>}
            action_text (str):
                "ResourceEdit <action_text> for resource <resource name>"
                will be printed for each resource; see below
        """

        for resource, patch in patches.items():
            LOGGER.info(f"ResourceEdits: {action_text} data for resource {resource.kind} {resource.name}")

            # add name to patch
            if "metadata" not in patch:
                patch["metadata"] = {}

            # the api requires this field to be present in a yaml patch for
            # some resource kinds even if it is not changed
            if "name" not in patch["metadata"]:
                patch["metadata"]["name"] = resource.name

            if action == "update":
                resource.update(resource_dict=patch)  # update the resource

            if action == "replace":
                if "metadata" not in patch:
                    patch["metadata"] = {}

                patch["metadata"]["name"] = resource.name
                patch["metadata"]["namespace"] = resource.namespace
                patch["metadata"]["resourceVersion"] = resource.instance.metadata.resourceVersion
                patch["kind"] = resource.kind
                patch["apiVersion"] = resource.api_version

                # replace the resource metadata
                resource.update_replace(resource_dict=patch)

    def _apply_patches_sampler(self, patches: dict[Any, Any], action_text: str, action: str) -> ResourceInstance:
        exceptions_dict: dict[type[Exception], list[str]] = {ConflictError: []}
        exceptions_dict.update(DEFAULT_CLUSTER_RETRY_EXCEPTIONS)
        return Resource.retry_cluster_exceptions(
            func=self._apply_patches,
            exceptions_dict=exceptions_dict,
            patches=patches,
            action_text=action_text,
            action=action,
            timeout=TIMEOUT_30SEC,
            sleep_time=TIMEOUT_5SEC,
        )


class BaseResourceList(ABC):
    """
    Abstract base class for managing collections of resources.

    Provides common functionality for resource lists including context management,
    iteration, indexing, deployment, and cleanup operations.
    """

    def __init__(self, client: DynamicClient) -> None:
        self.resources: list[Resource] = []
        self.client = client

    def __enter__(self) -> Self:
        """Enters the runtime context and deploys all resources."""
        self.deploy()
        return self

    def __exit__(
        self,
        exc_type: type[BaseException] | None,
        exc_val: BaseException | None,
        exc_tb: TracebackType | None,
    ) -> None:
        """Exits the runtime context and cleans up all resources."""
        self.clean_up()

    def __iter__(self) -> Generator[Resource | NamespacedResource, None, None]:
        """Allows iteration over the resources in the list."""
        yield from self.resources

    def __getitem__(self, index: int) -> Resource | NamespacedResource:
        """Retrieves a resource from the list by its index."""
        return self.resources[index]

    def __len__(self) -> int:
        """Returns the number of resources in the list."""
        return len(self.resources)

    def deploy(self, wait: bool = False) -> list[Resource | NamespacedResource]:
        """
        Deploys all resources in the list.

        Args:
            wait (bool): If True, wait for each resource to be ready.

        Returns:
            List[Any]: A list of the results from each resource's deploy() call.
        """
        return [resource.deploy(wait=wait) for resource in self.resources]

    def clean_up(self, wait: bool = True) -> bool:
        """
        Deletes all resources in the list.

        Args:
            wait (bool): If True, wait for each resource to be deleted.

        Returns:
            bool: Returns True if all resources are cleaned up correclty.
        """
        # Deleting in reverse order to resolve dependencies correctly.
        return all(resource.clean_up(wait=wait) for resource in reversed(self.resources))

    @abstractmethod
    def _create_resources(self, resource_class: type, **kwargs: Any) -> None:
        """Abstract method to create resources based on specific logic."""
        pass


class ResourceList(BaseResourceList):
    """
    A class to manage a collection of a specific resource type.

    This class creates and manages N copies of a given resource,
    each with a unique name derived from a base name.
    """

    def __init__(
        self,
        resource_class: type[Resource],
        num_resources: int,
        client: DynamicClient,
        **kwargs: Any,
    ) -> None:
        """
        Initializes a list of N resource objects.

        Args:
            resource_class (Type[Resource]): The resource class to instantiate (e.g., Namespace).
            num_resources (int): The number of resource copies to create.
            client (DynamicClient): The dynamic client to use. Defaults to None.
            **kwargs (Any): Arguments to be passed to the constructor of the resource_class.
                              A 'name' key is required in kwargs to serve as the base name for the resources.
        """
        super().__init__(client)

        self.num_resources = num_resources
        self._create_resources(resource_class, **kwargs)

    def _create_resources(self, resource_class: type[Resource], **kwargs: Any) -> None:
        """Creates N resources with indexed names."""
        base_name = kwargs["name"]

        for i in range(1, self.num_resources + 1):
            resource_name = f"{base_name}-{i}"
            resource_kwargs = kwargs.copy()
            resource_kwargs["name"] = resource_name

            instance = resource_class(client=self.client, **resource_kwargs)
            self.resources.append(instance)


class NamespacedResourceList(BaseResourceList):
    """
    Manages a collection of a specific namespaced resource (e.g., Pod, Service, etc), creating one instance per provided namespace.

    This class creates one copy of a given namespaced resource in each of the
    namespaces provided in a list.
    """

    def __init__(
        self,
        resource_class: type[NamespacedResource],
        namespaces: ResourceList,
        client: DynamicClient,
        **kwargs: Any,
    ) -> None:
        """
        Initializes a list of resource objects, one for each specified namespace.

        Args:
            resource_class (Type[NamespacedResource]): The namespaced resource class to instantiate (e.g., Pod).
            namespaces (ResourceList): A ResourceList containing namespaces where the resources will be created.
            client (DynamicClient): The dynamic client to use for cluster communication.
            **kwargs (Any): Additional arguments to be passed to the resource_class constructor.
                              A 'name' key is required in kwargs to serve as the base name for the resources.
        """
        for ns in namespaces:
            if ns.kind != "Namespace":
                raise TypeError("All the resources in namespaces should be namespaces.")

        super().__init__(client)

        self.namespaces = namespaces
        self._create_resources(resource_class, **kwargs)

    def _create_resources(self, resource_class: type[NamespacedResource], **kwargs: Any) -> None:
        """Creates one resource per namespace."""
        for ns in self.namespaces:
            instance = resource_class(
                namespace=ns.name,
                client=self.client,
                **kwargs,
            )
            self.resources.append(instance)<|MERGE_RESOLUTION|>--- conflicted
+++ resolved
@@ -1163,17 +1163,7 @@
             dyn_client = get_client(config_file=config_file, context=context)
 
         def _get() -> Generator["Resource|ResourceInstance", None, None]:
-<<<<<<< HEAD
             _resources = cls._prepare_resources(*args, dyn_client=dyn_client, singular_name=singular_name, **kwargs)  # type: ignore[misc]
-=======
-            _resources = cls._prepare_resources(
-                # type: ignore[misc]
-                dyn_client=dyn_client,
-                singular_name=singular_name,
-                *args,
-                **kwargs,
-            )
->>>>>>> 7ab0456e
             try:
                 for resource_field in _resources.items:
                     if raw:
@@ -1615,17 +1605,7 @@
             dyn_client = get_client(config_file=config_file, context=context)
 
         def _get() -> Generator["NamespacedResource|ResourceInstance", None, None]:
-<<<<<<< HEAD
             _resources = cls._prepare_resources(*args, dyn_client=dyn_client, singular_name=singular_name, **kwargs)  # type: ignore[misc]
-=======
-            _resources = cls._prepare_resources(
-                # type: ignore[misc]
-                dyn_client=dyn_client,
-                singular_name=singular_name,
-                *args,
-                **kwargs,
-            )
->>>>>>> 7ab0456e
             try:
                 for resource_field in _resources.items:
                     if raw:
