from __future__ import annotations
from collections.abc import Callable, Generator
import contextlib
import copy
import json
import os
import re
import sys
from io import StringIO
from signal import SIGINT, signal
from types import TracebackType
from typing import Optional, Any, Dict, List

import kubernetes
from kubernetes.dynamic import DynamicClient, ResourceInstance
import yaml
from benedict import benedict
from kubernetes.dynamic.exceptions import (
    ConflictError,
    MethodNotAllowedError,
    NotFoundError,
    ForbiddenError,
    ResourceNotFoundError,
)
from kubernetes.dynamic.resource import ResourceField
from packaging.version import Version
from simple_logger.logger import get_logger, logging
from urllib3.exceptions import MaxRetryError

from ocp_resources.constants import (
    DEFAULT_CLUSTER_RETRY_EXCEPTIONS,
    NOT_FOUND_ERROR_EXCEPTION_DICT,
    PROTOCOL_ERROR_EXCEPTION_DICT,
    TIMEOUT_1MINUTE,
    TIMEOUT_4MINUTES,
    TIMEOUT_10SEC,
)
from ocp_resources.event import Event
from timeout_sampler import (
    TimeoutExpiredError,
    TimeoutSampler,
    TimeoutWatch,
)
from ocp_resources.utils import skip_existing_resource_creation_teardown

LOGGER = get_logger(name=__name__)
MAX_SUPPORTED_API_VERSION = "v2"


class MissingRequiredArgumentError(Exception):
    def __init__(self, argument: str) -> None:
        self.argument = argument

    def __repr__(self) -> str:
        return f"Missing required argument/s. Either provide yaml_file or pass {self.argument}"


def _find_supported_resource(dyn_client: DynamicClient, api_group: str, kind: str) -> Optional[ResourceField]:
    results = dyn_client.resources.search(group=api_group, kind=kind)
    sorted_results = sorted(results, key=lambda result: KubeAPIVersion(result.api_version), reverse=True)
    for result in sorted_results:
        if KubeAPIVersion(result.api_version) <= KubeAPIVersion(MAX_SUPPORTED_API_VERSION):
            return result
    return None


def _get_api_version(dyn_client: DynamicClient, api_group: str, kind: str) -> str:
    # Returns api_group/api_version
    res = _find_supported_resource(dyn_client=dyn_client, api_group=api_group, kind=kind)
    if not res:
        log = f"Couldn't find {kind} in {api_group} api group"
        LOGGER.warning(log)
        raise NotImplementedError(log)

    LOGGER.info(f"kind: {kind} api version: {res.group_version}")
    return res.group_version


def get_client(
    config_file: str = "", config_dict: Dict[str, Any] | None = None, context: str = "", **kwargs: Any
) -> DynamicClient:
    """
    Get a kubernetes client.


    This function is a replica of `ocp_utilities.infra.get_client` which cannot be imported as ocp_utilities imports
    from ocp_resources.

    Pass either config_file or config_dict.
    If none of them are passed, client will be created from default OS kubeconfig
    (environment variable or .kube folder).

    Args:
        config_file (str): path to a kubeconfig file.
        config_dict (dict): dict with kubeconfig configuration.
        context (str): name of the context to use.

    Returns:
        DynamicClient: a kubernetes client.
    """
    # Ref: https://github.com/kubernetes-client/python/blob/v26.1.0/kubernetes/base/config/kube_config.py
    if config_dict:
        return kubernetes.dynamic.DynamicClient(
            client=kubernetes.config.new_client_from_config_dict(
                config_dict=config_dict, context=context or None, **kwargs
            )
        )
    try:
        # Ref: https://github.com/kubernetes-client/python/blob/v26.1.0/kubernetes/base/config/__init__.py
        LOGGER.info("Trying to get client via new_client_from_config")

        # kubernetes.config.kube_config.load_kube_config sets KUBE_CONFIG_DEFAULT_LOCATION during module import.
        # If `KUBECONFIG` environment variable is set via code, the `KUBE_CONFIG_DEFAULT_LOCATION` will be None since
        # is populated during import which comes before setting the variable in code.
        config_file = config_file or os.environ.get("KUBECONFIG", "~/.kube/config")
        return kubernetes.dynamic.DynamicClient(
            client=kubernetes.config.new_client_from_config(config_file=config_file, context=context or None, **kwargs)
        )
    except MaxRetryError:
        # Ref: https://github.com/kubernetes-client/python/blob/v26.1.0/kubernetes/base/config/incluster_config.py
        LOGGER.info("Trying to get client via incluster_config")
        return kubernetes.dynamic.DynamicClient(
            client=kubernetes.config.incluster_config.load_incluster_config(
                client_configuration=kwargs.get("client_configuration"),
                try_refresh_token=kwargs.get("try_refresh_token", True),
            )
        )


def sub_resource_level(current_class: Any, owner_class: Any, parent_class: Any) -> Optional[str]:
    # return the name of the last class in MRO list that is not one of base
    # classes; otherwise return None
    for class_iterator in reversed([
        class_iterator
        for class_iterator in current_class.mro()
        if class_iterator not in owner_class.mro() and issubclass(class_iterator, parent_class)
    ]):
        return class_iterator.__name__

    return None


class KubeAPIVersion(Version):
    """
    Implement the Kubernetes API versioning scheme from
    https://kubernetes.io/docs/concepts/overview/kubernetes-api/#api-versioning
    """

    component_re = re.compile(r"(\d+ | [a-z]+)", re.VERBOSE)

    def __init__(self, vstring: str):
        self.vstring = vstring
        self.version: List[str | Any] = []
        super().__init__(version=vstring)

    def parse(self, vstring: str):
        components = [comp for comp in self.component_re.split(vstring) if comp]
        for idx, obj in enumerate(components):
            with contextlib.suppress(ValueError):
                components[idx] = int(obj)

        errmsg = f"version '{vstring}' does not conform to kubernetes api versioning guidelines"

        if len(components) not in (2, 4) or components[0] != "v" or not isinstance(components[1], int):
            raise ValueError(errmsg)
        if len(components) == 4 and (components[2] not in ("alpha", "beta") or not isinstance(components[3], int)):
            raise ValueError(errmsg)

        self.version = components

    def __str__(self):
        return self.vstring

    def __repr__(self):
        return "KubeAPIVersion ('{0}')".format(str(self))

    def _cmp(self, other):
        if isinstance(other, str):
            other = KubeAPIVersion(vstring=other)

        myver = self.version
        otherver = other.version

        for ver in myver, otherver:
            if len(ver) == 2:
                ver.extend(["zeta", 9999])

        if myver == otherver:
            return 0
        if myver < otherver:
            return -1
        if myver > otherver:
            return 1


class ClassProperty:
    def __init__(self, func: Callable) -> None:
        self.func = func

    def __get__(self, obj: Any, owner: Any) -> Any:
        return self.func(owner)


class ValueMismatch(Exception):
    """
    Raises when value doesn't match the class value
    """


class Resource:
    """
    Base class for API resources
    """

    api_group: str = ""
    api_version: str = ""
    singular_name: str = ""
    timeout_seconds: int = TIMEOUT_1MINUTE

    class Status:
        SUCCEEDED = "Succeeded"
        FAILED = "Failed"
        DELETING = "Deleting"
        DEPLOYED = "Deployed"
        PENDING = "Pending"
        COMPLETED = "Completed"
        RUNNING = "Running"
        READY = "Ready"
        TERMINATING = "Terminating"
        ERROR = "Error"
        COMPLETE = "Complete"

    class Condition:
        UPGRADEABLE = "Upgradeable"
        AVAILABLE = "Available"
        DEGRADED = "Degraded"
        PROGRESSING = "Progressing"
        CREATED = "Created"
        RECONCILE_COMPLETE = "ReconcileComplete"
        READY = "Ready"
        FAILING = "Failing"

        class Status:
            TRUE = "True"
            FALSE = "False"
            UNKNOWN = "Unknown"

        class Phase:
            INSTALL_READY = "InstallReady"
            SUCCEEDED = "Succeeded"

        class Reason:
            ALL_REQUIREMENTS_MET = "AllRequirementsMet"
            INSTALL_SUCCEEDED = "InstallSucceeded"

    class Interface:
        class State:
            UP = "up"
            DOWN = "down"
            ABSENT = "absent"

    class ApiGroup:
        AAQ_KUBEVIRT_IO = "aaq.kubevirt.io"
        ADMISSIONREGISTRATION_K8S_IO = "admissionregistration.k8s.io"
        APIEXTENSIONS_K8S_IO = "apiextensions.k8s.io"
        APIREGISTRATION_K8S_IO = "apiregistration.k8s.io"
        APP_KUBERNETES_IO = "app.kubernetes.io"
        APPS = "apps"
        BATCH = "batch"
        BITNAMI_COM = "bitnami.com"
        CDI_KUBEVIRT_IO = "cdi.kubevirt.io"
        CLONE_KUBEVIRT_IO = "clone.kubevirt.io"
        CLUSTER_OPEN_CLUSTER_MANAGEMENT_IO = "cluster.open-cluster-management.io"
        CONFIG_OPENSHIFT_IO = "config.openshift.io"
        CONSOLE_OPENSHIFT_IO = "console.openshift.io"
        COORDINATION_K8S_IO = "coordination.k8s.io"
        CSIADDONS_OPENSHIFT_IO = "csiaddons.openshift.io"
        DATA_IMPORT_CRON_TEMPLATE_KUBEVIRT_IO = "dataimportcrontemplate.kubevirt.io"
        DISCOVERY_K8S_IO = "discovery.k8s.io"
        EVENTS_K8S_IO = "events.k8s.io"
        EXPORT_KUBEVIRT_IO = "export.kubevirt.io"
        FENCE_AGENTS_REMEDIATION_MEDIK8S_IO = "fence-agents-remediation.medik8s.io"
        FORKLIFT_KONVEYOR_IO = "forklift.konveyor.io"
        INSTANCETYPE_KUBEVIRT_IO = "instancetype.kubevirt.io"
        HCO_KUBEVIRT_IO = "hco.kubevirt.io"
        HIVE_OPENSHIFT_IO = "hive.openshift.io"
        HOSTPATHPROVISIONER_KUBEVIRT_IO = "hostpathprovisioner.kubevirt.io"
        IMAGE_OPENSHIFT_IO = "image.openshift.io"
        IMAGE_REGISTRY = "registry.redhat.io"
        INTEGREATLY_ORG = "integreatly.org"
        K8S_CNI_CNCF_IO = "k8s.cni.cncf.io"
        K8S_V1_CNI_CNCF_IO = "k8s.v1.cni.cncf.io"
        KUBERNETES_IO = "kubernetes.io"
        KUBEVIRT_IO = "kubevirt.io"
        KUBEVIRT_KUBEVIRT_IO = "kubevirt.kubevirt.io"
        LITMUS_IO = "litmuschaos.io"
        MACHINE_OPENSHIFT_IO = "machine.openshift.io"
        MACHINECONFIGURATION_OPENSHIFT_IO = "machineconfiguration.openshift.io"
        MAISTRA_IO = "maistra.io"
        METALLB_IO = "metallb.io"
        METRICS_K8S_IO = "metrics.k8s.io"
        MIGRATIONS_KUBEVIRT_IO = "migrations.kubevirt.io"
        MONITORING_COREOS_COM = "monitoring.coreos.com"
        MTQ_KUBEVIRT_IO = "mtq.kubevirt.io"
        NETWORKADDONSOPERATOR_NETWORK_KUBEVIRT_IO = "networkaddonsoperator.network.kubevirt.io"
        NETWORKING_ISTIO_IO = "networking.istio.io"
        NETWORKING_K8S_IO = "networking.k8s.io"
        NODE_LABELLER_KUBEVIRT_IO = "node-labeller.kubevirt.io"
        NMSTATE_IO = "nmstate.io"
        NODEMAINTENANCE_KUBEVIRT_IO = "nodemaintenance.kubevirt.io"
        OBSERVABILITY_OPEN_CLUSTER_MANAGEMENT_IO = "observability.open-cluster-management.io"
        OCS_OPENSHIFT_IO = "ocs.openshift.io"
        OPERATOR_OPEN_CLUSTER_MANAGEMENT_IO = "operator.open-cluster-management.io"
        OPERATOR_OPENSHIFT_IO = "operator.openshift.io"
        OPERATORS_COREOS_COM = "operators.coreos.com"
        OPERATORS_OPENSHIFT_IO = "operators.openshift.io"
        OS_TEMPLATE_KUBEVIRT_IO = "os.template.kubevirt.io"
        PACKAGES_OPERATORS_COREOS_COM = "packages.operators.coreos.com"
        PERFORMANCE_OPENSHIFT_IO = "performance.openshift.io"
        POLICY = "policy"
        POOL_KUBEVIRT_IO = "pool.kubevirt.io"
        PROJECT_OPENSHIFT_IO = "project.openshift.io"
        RBAC_AUTHORIZATION_K8S_IO = "rbac.authorization.k8s.io"
        REMEDIATION_MEDIK8S_IO = "remediation.medik8s.io"
        RIPSAW_CLOUDBULLDOZER_IO = "ripsaw.cloudbulldozer.io"
        ROUTE_OPENSHIFT_IO = "route.openshift.io"
        SCHEDULING_K8S_IO = "scheduling.k8s.io"
        SECURITY_ISTIO_IO = "security.istio.io"
        SECURITY_OPENSHIFT_IO = "security.openshift.io"
        SELF_NODE_REMEDIATION_MEDIK8S_IO = "self-node-remediation.medik8s.io"
        SERVING_KSERVE_IO = "serving.kserve.io"
        SNAPSHOT_STORAGE_K8S_IO = "snapshot.storage.k8s.io"
        SNAPSHOT_KUBEVIRT_IO = "snapshot.kubevirt.io"
        SRIOVNETWORK_OPENSHIFT_IO = "sriovnetwork.openshift.io"
        SSP_KUBEVIRT_IO = "ssp.kubevirt.io"
        STORAGE_K8S_IO = "storage.k8s.io"
        STORAGECLASS_KUBERNETES_IO = "storageclass.kubernetes.io"
        STORAGECLASS_KUBEVIRT_IO = "storageclass.kubevirt.io"
        SUBRESOURCES_KUBEVIRT_IO = "subresources.kubevirt.io"
        TEKTONTASKS_KUBEVIRT_IO = "tektontasks.kubevirt.io"
        TEKTON_DEV = "tekton.dev"
        TEMPLATE_KUBEVIRT_IO = "template.kubevirt.io"
        TEMPLATE_OPENSHIFT_IO = "template.openshift.io"
        TRUSTYAI_OPENDATAHUB_IO = "trustyai.opendatahub.io"
        UPLOAD_CDI_KUBEVIRT_IO = "upload.cdi.kubevirt.io"
        USER_OPENSHIFT_IO = "user.openshift.io"
        V2V_KUBEVIRT_IO = "v2v.kubevirt.io"
        VELERO_IO = "velero.io"
        VM_KUBEVIRT_IO = "vm.kubevirt.io"

    class ApiVersion:
        V1 = "v1"
        V1BETA1 = "v1beta1"
        V1ALPHA1 = "v1alpha1"
        V1ALPHA3 = "v1alpha3"

    def __init__(
        self,
        name: str = "",
        client: DynamicClient | None = None,
        teardown: bool = True,
        timeout: int = TIMEOUT_4MINUTES,
        privileged_client: DynamicClient | None = None,
        yaml_file: str = "",
        delete_timeout: int = TIMEOUT_4MINUTES,
        dry_run: bool = False,
        node_selector: str = "",
        node_selector_labels: Dict[str, str] | None = None,
        config_file: str = "",
        config_dict: Dict[str, Any] | None = None,
        context: str = "",
        label: Dict[str, str] | None = None,
        annotations: Dict[str, str] | None = None,
        timeout_seconds: int = TIMEOUT_1MINUTE,
        api_group: str = "",
        hash_log_data: bool = True,
        ensure_exists: bool = False,
    ):
        """
        Create an API resource

        Args:
            name (str): Resource name
            client (DynamicClient): Dynamic client for connecting to a remote cluster
            teardown (bool): Indicates if this resource would need to be deleted
            timeout (int): timeout for a get api call
            privileged_client (DynamicClient): Instance of Dynamic client
            yaml_file (str): yaml file for the resource
            delete_timeout (int): timeout associated with delete action
            dry_run (bool): dry run
            node_selector (str): node selector
            node_selector_labels (str): node selector labels
            config_file (str): Path to config file for connecting to remote cluster.
            context (str): Context name for connecting to remote cluster.
            timeout_seconds (int): timeout for a get api call, call out be terminated after this many seconds
            label (dict): Resource labels
            annotations (Dict[str, str] | None): Resource annotations
            api_group (str): Resource API group; will overwrite API group definition in resource class
            hash_log_data (bool): Hash resource content based on resource keys_to_hash property
                (example: Secret resource)
            ensure_exists (bool): Whether to check if the resource exists before when initializing the resource, raise if not.
        """

        self.name = name
        self.teardown = teardown
        self.timeout = timeout
        self.privileged_client = privileged_client
        self.yaml_file = yaml_file
        self.delete_timeout = delete_timeout
        self.dry_run = dry_run
        self.node_selector = node_selector
        self.node_selector_labels = node_selector_labels
        self.config_file = config_file
        if not isinstance(config_file, str):
            # If we pass config_file which isn't a string, get_client will fail and it will be very hard to know why.
            # Better fail here and let the user know.
            raise ValueError("config_file must be a string")

        self.config_dict = config_dict or {}
        self.context = context
        self.label = label
        self.annotations = annotations
        self.timeout_seconds = timeout_seconds
        self.client: DynamicClient = client or get_client(config_file=self.config_file, context=self.context)
        self.api_group: str = api_group or self.api_group
        self.hash_log_data = hash_log_data

        if not self.api_group and not self.api_version:
            raise NotImplementedError("Subclasses of Resource require self.api_group or self.api_version to be defined")

        if not (self.name or self.yaml_file):
            raise MissingRequiredArgumentError(argument="name")

        self.namespace: str = ""
        self.resource_dict: Dict[str, Any] = {}  # Filled in case yaml_file is not None
        self.node_selector_spec = self._prepare_node_selector_spec()
        self.res: Dict[str, Any] = {}
        self.yaml_file_contents: str = ""
        self.initial_resource_version: str = ""
        self.logger = self._set_logger()

        if ensure_exists:
            self._ensure_exists()

        # self._set_client_and_api_version() must be last init line
        self._set_client_and_api_version()

    def _ensure_exists(self) -> None:
        if not self.exists:
            _name_for_raise = self.name if not self.namespace else f"{self.namespace}/{self.name}"
            raise ResourceNotFoundError(f"Resource `{self.kind}` `{_name_for_raise}` does not exist")

    def _set_logger(self) -> logging.Logger:
        log_level = os.environ.get("OPENSHIFT_PYTHON_WRAPPER_LOG_LEVEL", "INFO")
        log_file = os.environ.get("OPENSHIFT_PYTHON_WRAPPER_LOG_FILE", "")
        return get_logger(
            name=f"{__name__.rsplit('.')[0]} {self.kind}",
            level=log_level,
            filename=log_file,
        )

    def _prepare_node_selector_spec(self) -> Dict[str, str]:
        if self.node_selector:
            return {f"{self.ApiGroup.KUBERNETES_IO}/hostname": self.node_selector}
        elif self.node_selector_labels:
            return self.node_selector_labels
        else:
            return {}

    @ClassProperty
    def kind(cls) -> Optional[str]:  # noqa: N805
        return sub_resource_level(cls, NamespacedResource, Resource)

    def _base_body(self) -> None:
        """
        Generate resource dict from yaml if self.yaml_file else return base resource dict.

        Returns:
            dict: Resource dict.
        """
        if self.yaml_file:
            if not self.yaml_file_contents:
                if isinstance(self.yaml_file, StringIO):
                    self.yaml_file_contents = self.yaml_file.read()
                else:
                    with open(self.yaml_file, "r") as stream:
                        self.yaml_file_contents = stream.read()

            self.res = yaml.safe_load(stream=self.yaml_file_contents)
            self.res.get("metadata", {}).pop("resourceVersion", None)
            self.name = self.res["metadata"]["name"]
        else:
            self.res = {
                "apiVersion": self.api_version,
                "kind": self.kind,
                "metadata": {"name": self.name},
            }
            if self.label:
                self.res.setdefault("metadata", {}).setdefault("labels", {}).update(self.label)
            if self.annotations:
                self.res.setdefault("metadata", {}).setdefault("annotations", {}).update(self.annotations)

    def to_dict(self) -> None:
        """
        Generate intended dict representation of the resource.
        """
        self._base_body()

    def __enter__(self) -> "Resource":
        signal(SIGINT, self._sigint_handler)
        return self.deploy()

    def __exit__(
        self,
        exc_type: type[BaseException] | None = None,
        exc_val: BaseException | None = None,
        exc_tb: TracebackType | None = None,
    ) -> None:
        if self.teardown:
            self.clean_up()

    def _sigint_handler(self, signal_received: int, frame: Any) -> None:
        self.__exit__()
        sys.exit(signal_received)

    def deploy(self, wait: bool = False) -> "Resource":
        """
        For debug, export REUSE_IF_RESOURCE_EXISTS to skip resource create.
        Spaces are important in the export dict

        Examples:
            To skip creation of all resources by kind:
                export REUSE_IF_RESOURCE_EXISTS="{Pod: {}}"

            To skip creation of resource by name (on all namespaces or non-namespaced resources):
                export REUSE_IF_RESOURCE_EXISTS="{Pod: {<pod-name>:}}"

            To skip creation of resource by name and namespace:
                export REUSE_IF_RESOURCE_EXISTS="{Pod: {<pod-name>: <pod-namespace>}}"

            To skip creation of multiple resources:
                export REUSE_IF_RESOURCE_EXISTS="{Namespace: {<namespace-name>:}, Pod: {<pod-name>: <pod-namespace>}}"
        """
        _resource = None
        _export_str = "REUSE_IF_RESOURCE_EXISTS"
        skip_resource_kind_create_if_exists = os.environ.get(_export_str)
        if skip_resource_kind_create_if_exists:
            _resource = skip_existing_resource_creation_teardown(
                resource=self,
                export_str=_export_str,
                user_exported_args=skip_resource_kind_create_if_exists,
            )

            if _resource:
                return _resource

        self.create(wait=wait)
        return self

    def clean_up(self, wait: bool = True) -> bool:
        """
        For debug, export SKIP_RESOURCE_TEARDOWN to skip resource teardown.
        Spaces are important in the export dict

        Args:
            wait (bool, optional): Wait for resource deletion. Defaults to True.

        Returns:
            bool: True if resource was deleted else False.

        Examples:
            To skip teardown of all resources by kind:
                export SKIP_RESOURCE_TEARDOWN="{Pod: {}}"

            To skip teardown of resource by name (on all namespaces):
                export SKIP_RESOURCE_TEARDOWN="{Pod: {<pod-name>:}}"

            To skip teardown of resource by name and namespace:
                export SKIP_RESOURCE_TEARDOWN="{Pod: {<pod-name>: <pod-namespace>}}"

            To skip teardown of multiple resources:
                export SKIP_RESOURCE_TEARDOWN="{Namespace: {<namespace-name>:}, Pod: {<pod-name>: <pod-namespace>}}"
        """
        _export_str = "SKIP_RESOURCE_TEARDOWN"
        skip_resource_teardown = os.environ.get(_export_str)
        if skip_resource_teardown and skip_existing_resource_creation_teardown(
            resource=self,
            export_str=_export_str,
            user_exported_args=skip_resource_teardown,
            check_exists=False,
        ):
            self.logger.warning(
                f"Skip resource {self.kind} {self.name} teardown. Got {_export_str}={skip_resource_teardown}"
            )
            return False

        return self.delete(wait=wait, timeout=self.delete_timeout)

    @classmethod
    def _prepare_resources(
        cls, dyn_client: DynamicClient, singular_name: str, *args: Any, **kwargs: Any
    ) -> ResourceInstance:
        if not cls.api_version:
            cls.api_version = _get_api_version(dyn_client=dyn_client, api_group=cls.api_group, kind=cls.kind)

        get_kwargs = {"singular_name": singular_name} if singular_name else {}
        return dyn_client.resources.get(
            kind=cls.kind,
            api_version=cls.api_version,
            **get_kwargs,
        ).get(*args, **kwargs, timeout_seconds=cls.timeout_seconds)

    def _prepare_singular_name_kwargs(self, **kwargs: Any) -> Dict[str, Any]:
        kwargs = kwargs if kwargs else {}
        if self.singular_name:
            kwargs["singular_name"] = self.singular_name

        return kwargs

    def _set_client_and_api_version(self) -> None:
        if not self.client:
            self.client = get_client(config_file=self.config_file, context=self.context)

        if not self.api_version:
            self.api_version = _get_api_version(dyn_client=self.client, api_group=self.api_group, kind=self.kind)

    def full_api(self, **kwargs: Any) -> ResourceInstance:
        """
        Get resource API

        Keyword Args:
            pretty
            _continue
            include_uninitialized
            field_selector
            label_selector
            limit
            resource_version
            timeout_seconds
            watch
            async_req

        Returns:
            Resource: Resource object.
        """
        self._set_client_and_api_version()

        kwargs = self._prepare_singular_name_kwargs(**kwargs)

        return self.client.resources.get(api_version=self.api_version, kind=self.kind, **kwargs)

    @property
    def api(self) -> ResourceInstance:
        return self.full_api()

    def wait(self, timeout: int = TIMEOUT_4MINUTES, sleep: int = 1) -> None:
        """
        Wait for resource

        Args:
            timeout (int): Time to wait for the resource.
            sleep (int): Time to wait between retries

        Raises:
            TimeoutExpiredError: If resource not exists.
        """
        self.logger.info(f"Wait until {self.kind} {self.name} is created")
        samples = TimeoutSampler(
            wait_timeout=timeout,
            sleep=sleep,
            exceptions_dict={
                **PROTOCOL_ERROR_EXCEPTION_DICT,
                **NOT_FOUND_ERROR_EXCEPTION_DICT,
                **DEFAULT_CLUSTER_RETRY_EXCEPTIONS,
            },
            func=lambda: self.exists,
        )
        for sample in samples:
            if sample:
                return

    def wait_deleted(self, timeout: int = TIMEOUT_4MINUTES) -> bool:
        """
        Wait until resource is deleted

        Args:
            timeout (int): Time to wait for the resource.

        Raises:
            TimeoutExpiredError: If resource still exists.
        """
        self.logger.info(f"Wait until {self.kind} {self.name} is deleted")
        samples = TimeoutSampler(wait_timeout=timeout, sleep=1, func=lambda: self.exists)
        for sample in samples:
            if not sample:
                return True

        return False

    @property
    def exists(self) -> Optional[ResourceInstance]:
        """
        Whether self exists on the server
        """
        try:
            return self.instance
        except NotFoundError:
            return None

    @property
    def _kube_v1_api(self) -> kubernetes.client.CoreV1Api:
        return kubernetes.client.CoreV1Api(api_client=self.client.client)

<<<<<<< HEAD
=======
    def client_wait_deleted(self, timeout: int) -> bool:
        """
        client-side Wait until resource is deleted

        Args:
            timeout (int): Time to wait for the resource.

        Raises:
            TimeoutExpiredError: If resource still exists.
        """
        samples = TimeoutSampler(wait_timeout=timeout, sleep=1, func=lambda: self.exists)
        for sample in samples:
            if not sample:
                return True
        return False

>>>>>>> 60d585cd
    def wait_for_status(
        self, status: str, timeout: int = TIMEOUT_4MINUTES, stop_status: str | None = None, sleep: int = 1
    ) -> None:
        """
        Wait for resource to be in status

        Args:
            status (str): Expected status.
            timeout (int): Time to wait for the resource.
            stop_status (str): Status which should stop the wait and failed.

        Raises:
            TimeoutExpiredError: If resource in not in desire status.
        """
        stop_status = stop_status if stop_status else self.Status.FAILED
        self.logger.info(f"Wait for {self.kind} {self.name} status to be {status}")
        samples = TimeoutSampler(
            wait_timeout=timeout,
            sleep=sleep,
            exceptions_dict={
                **PROTOCOL_ERROR_EXCEPTION_DICT,
                **DEFAULT_CLUSTER_RETRY_EXCEPTIONS,
            },
            func=self.api.get,
            field_selector=f"metadata.name=={self.name}",
            namespace=self.namespace,
        )
        current_status = None
        last_logged_status = None
        try:
            for sample in samples:
                if sample.items:
                    sample_status = sample.items[0].status
                    if sample_status:
                        current_status = sample_status.phase
                        if current_status != last_logged_status:
                            last_logged_status = current_status
                            self.logger.info(f"Status of {self.kind} {self.name} is {current_status}")

                        if current_status == status:
                            return

                        if current_status == stop_status:
                            raise TimeoutExpiredError(f"Status of {self.kind} {self.name} is {current_status}")

        except TimeoutExpiredError:
            if current_status:
                self.logger.error(f"Status of {self.kind} {self.name} is {current_status}")
            raise

    def create(self, wait: bool = False) -> Optional[ResourceInstance]:
        """
        Create resource.

        Args:
            wait (bool) : True to wait for resource status.

        Returns:
            bool: True if create succeeded, False otherwise.

        Raises:
            ValueMismatch: When body value doesn't match class value
        """
        if not self.res:
            self.to_dict()

        hashed_res = self.hash_resource_dict(resource_dict=self.res)
        self.logger.info(f"Create {self.kind} {self.name}")
        self.logger.info(f"Posting {hashed_res}")
        self.logger.debug(f"\n{yaml.dump(hashed_res)}")
        resource_kwargs = {"body": self.res, "namespace": self.namespace}
        if self.dry_run:
            resource_kwargs["dry_run"] = "All"
        resource_ = self.api.create(**resource_kwargs)
        with contextlib.suppress(ForbiddenError, AttributeError, NotFoundError):
            # some resources do not support get() (no instance) or the client do not have permissions
            self.initial_resource_version = self.instance.metadata.resourceVersion

        if wait and resource_:
            self.wait()
        return resource_

    def delete(self, wait: bool = False, timeout: int = TIMEOUT_4MINUTES, body: Dict[str, Any] | None = None) -> bool:
        self.logger.info(f"Delete {self.kind} {self.name}")

        if self.exists:
            try:
                hashed_data = self.hash_resource_dict(resource_dict=self.instance.to_dict())
                self.logger.info(f"Deleting {hashed_data}")
                self.logger.debug(f"\n{yaml.dump(hashed_data)}")

<<<<<<< HEAD
        try:
            self.api.delete(name=self.name, namespace=self.namespace, body=body)
            if wait:
                return self.wait_deleted(timeout=timeout)
=======
                self.api.delete(name=self.name, namespace=self.namespace, body=body)
                if wait:
                    return self.wait_deleted(timeout=timeout)
                return True
>>>>>>> 60d585cd

            except (NotFoundError, TimeoutExpiredError):
                return False

        self.logger.warning(f"Resource {self.kind} {self.name} was not found, and wasn't deleted")
        return True

    @property
    def status(self) -> str:
        """
        Get resource status

        Status: Running, Scheduling, Pending, Unknown, CrashLoopBackOff

        Returns:
           str: Status
        """
        self.logger.info(f"Get {self.kind} {self.name} status")
        return self.instance.status.phase

    def update(self, resource_dict: Dict[str, Any]) -> None:
        """
        Update resource with resource dict

        Args:
            resource_dict: Resource dictionary
        """
        hashed_resource_dict = self.hash_resource_dict(resource_dict=resource_dict)
        self.logger.info(f"Update {self.kind} {self.name}:\n{hashed_resource_dict}")
        self.logger.debug(f"\n{yaml.dump(hashed_resource_dict)}")
        self.api.patch(
            body=resource_dict,
            namespace=self.namespace,
            content_type="application/merge-patch+json",
        )

    def update_replace(self, resource_dict: Dict[str, Any]) -> None:
        """
        Replace resource metadata.
        Use this to remove existing field. (update() will only update existing fields)
        """
        hashed_resource_dict = self.hash_resource_dict(resource_dict=resource_dict)
        self.logger.info(f"Replace {self.kind} {self.name}: \n{hashed_resource_dict}")
        self.logger.debug(f"\n{yaml.dump(hashed_resource_dict)}")
        self.api.replace(body=resource_dict, name=self.name, namespace=self.namespace)

    @staticmethod
    def retry_cluster_exceptions(
        func, exceptions_dict: Dict[type[Exception], List[str]] = DEFAULT_CLUSTER_RETRY_EXCEPTIONS, **kwargs: Any
    ) -> Any:
        try:
            sampler = TimeoutSampler(
                wait_timeout=TIMEOUT_10SEC,
                sleep=1,
                func=func,
                print_log=False,
                exceptions_dict=exceptions_dict,
                **kwargs,
            )
            for sample in sampler:
                return sample

        except TimeoutExpiredError as exp:
            if exp.last_exp:
                raise exp.last_exp

            raise

    @classmethod
    def get(
        cls,
        config_file: str = "",
        context: str = "",
        singular_name: str = "",
        exceptions_dict: Dict[type[Exception], List[str]] = DEFAULT_CLUSTER_RETRY_EXCEPTIONS,
        raw: bool = False,
        dyn_client: DynamicClient | None = None,
        *args: Any,
        **kwargs: Any,
    ) -> Generator["Resource|ResourceInstance", None, None]:
        """
        Get resources

        Args:
            dyn_client (DynamicClient): Open connection to remote cluster.
            config_file (str): Path to config file for connecting to remote cluster.
            context (str): Context name for connecting to remote cluster.
            singular_name (str): Resource kind (in lowercase), in use where we have multiple matches for resource.
            raw (bool): If True return raw object.
            exceptions_dict (dict): Exceptions dict for TimeoutSampler

        Returns:
            generator: Generator of Resources of cls.kind.
        """
        if not dyn_client:
            dyn_client = get_client(config_file=config_file, context=context)

        def _get() -> Generator["Resource|ResourceInstance", None, None]:
            _resources = cls._prepare_resources(dyn_client=dyn_client, singular_name=singular_name, *args, **kwargs)  # type: ignore[misc]
            try:
                for resource_field in _resources.items:
                    if raw:
                        yield _resources
                    else:
                        yield cls(client=dyn_client, name=resource_field.metadata.name)

            except TypeError:
                if raw:
                    yield _resources
                else:
                    yield cls(client=dyn_client, name=_resources.metadata.name)

        return Resource.retry_cluster_exceptions(func=_get, exceptions_dict=exceptions_dict)

    @property
    def instance(self) -> ResourceInstance:
        """
        Get resource instance

        Returns:
            openshift.dynamic.client.ResourceInstance
        """

        def _instance() -> Optional[ResourceInstance]:
            return self.api.get(name=self.name)

        return self.retry_cluster_exceptions(func=_instance)

    @property
    def labels(self) -> ResourceField:
        """
        Method to get labels for this resource

        Returns:
           openshift.dynamic.resource.ResourceField: Representation of labels
        """
        return self.instance.get("metadata", {})["labels"]

    def watcher(self, timeout: int, resource_version: str = "") -> Generator[Dict[str, Any], None, None]:
        """
        Get resource for a given timeout.

        Args:
            timeout (int): Time to get conditions.
            resource_version (str): The version with which to filter results. Only events with
                a resource_version greater than this value will be returned

        Yield:
            Event object with these keys:
                   'type': The type of event such as "ADDED", "DELETED", etc.
                   'raw_object': a dict representing the watched object.
                   'object': A ResourceInstance wrapping raw_object.
        """
        yield from self.api.watch(
            timeout=timeout,
            namespace=self.namespace,
            field_selector=f"metadata.name=={self.name}",
            resource_version=resource_version or self.initial_resource_version,
        )

    def wait_for_condition(self, condition: str, status: str, timeout: int = 300) -> None:
        """
        Wait for Resource condition to be in desire status.

        Args:
            condition (str): Condition to query.
            status (str): Expected condition status.
            timeout (int): Time to wait for the resource.

        Raises:
            TimeoutExpiredError: If Resource condition in not in desire status.
        """
        self.logger.info(f"Wait for {self.kind}/{self.name}'s '{condition}' condition to be" f" '{status}'")

        timeout_watcher = TimeoutWatch(timeout=timeout)
        for sample in TimeoutSampler(
            wait_timeout=timeout,
            sleep=1,
            func=lambda: self.exists,
        ):
            if sample:
                break

        for sample in TimeoutSampler(
            wait_timeout=timeout_watcher.remaining_time(),
            sleep=1,
            func=lambda: self.instance,
        ):
            if sample:
                for cond in sample.get("status", {}).get("conditions", []):
                    if cond["type"] == condition and cond["status"] == status:
                        return

    def api_request(self, method: str, action: str, url: str, **params: Any) -> Dict[str, Any]:
        """
        Handle API requests to resource.

        Args:
            method (str): Request method (GET/PUT etc.).
            action (str): Action to perform (stop/start/guestosinfo etc.).
            url (str): URL of resource.

        Returns:
           data(dict): response data

        """
        client: DynamicClient = self.privileged_client or self.client
        response = client.client.request(
            method=method,
            url=f"{url}/{action}",
            headers=client.client.configuration.api_key,
            **params,
        )

        try:
            return json.loads(response.data)
        except json.decoder.JSONDecodeError:
            return response.data

    def wait_for_conditions(self) -> None:
        timeout_watcher = TimeoutWatch(timeout=30)
        for sample in TimeoutSampler(
            wait_timeout=30,
            sleep=1,
            func=lambda: self.exists,
        ):
            if sample:
                break

        samples = TimeoutSampler(
            wait_timeout=timeout_watcher.remaining_time(),
            sleep=1,
            func=lambda: self.instance.status.conditions,
        )
        for sample in samples:
            if sample:
                return

    def events(
        self,
        name: str = "",
        label_selector: str = "",
        field_selector: str = "",
        resource_version: str = "",
        timeout: int = TIMEOUT_4MINUTES,
    ):
        """
        get - retrieves K8s events.

        Args:
            name (str): event name
            label_selector (str): filter events by labels; comma separated string of key=value
            field_selector (str): filter events by fields; comma separated string of key=valueevent fields;
                comma separated string of key=value
            resource_version (str): filter events by their resource's version
            timeout (int): timeout in seconds

        Returns
            list: event objects

        example: reading all CSV Warning events in namespace "my-namespace", with reason of "AnEventReason"
            pod = Pod(client=client, name="pod", namespace="my-namespace")
            for event in pod.events(
                default_client,
                namespace="my-namespace",
                field_selector="involvedObject.kind==ClusterServiceVersion,type==Warning,reason=AnEventReason",
                timeout=10,
            ):
                print(event.object)
        """
        _field_selector = f"involvedObject.name=={self.name}"
        if field_selector:
            field_selector = f"{_field_selector},{field_selector}"
        yield from Event.get(
            dyn_client=self.client,
            namespace=self.namespace,
            name=name,
            label_selector=label_selector,
            field_selector=field_selector or _field_selector,
            resource_version=resource_version,
            timeout=timeout,
        )

    @staticmethod
    def get_all_cluster_resources(
        config_file: str = "", context: str = "", config_dict: Dict[str, Any] | None = None, *args: Any, **kwargs: Any
    ) -> Generator[ResourceField, None, None]:
        """
        Get all cluster resources

        Args:
            config_file (str): path to a kubeconfig file.
            config_dict (dict): dict with kubeconfig configuration.
            context (str): name of the context to use.
            *args (tuple): args to pass to client.get()
            **kwargs (dict): kwargs to pass to client.get()

        Yields:
            kubernetes.dynamic.resource.ResourceField: Cluster resource.

        Example:
            for resource in get_all_cluster_resources(label_selector="my-label=value"):
                print(f"Resource: {resource}")
        """

        client = get_client(config_file=config_file, config_dict=config_dict, context=context)
        for _resource in client.resources.search():
            try:
                _resources = client.get(_resource, *args, **kwargs)
                yield from _resources.items

            except (NotFoundError, TypeError, MethodNotAllowedError):
                continue

    def to_yaml(self) -> str:
        """
        Get resource as YAML representation.

        Returns:
            str: Resource YAML representation.
        """
        if not self.res:
            self.to_dict()
        resource_yaml = yaml.dump(self.res)
        self.logger.info(f"\n{resource_yaml}")
        return resource_yaml

    @property
    def keys_to_hash(self) -> List[str]:
        """
        Resource attributes list to hash in the logs.

        The list should hold absolute key paths in resource dict.

         Example:
             given a dict: {"spec": {"data": <value_to_hash>}}
             To hash spec['data'] key pass: ["spec..data"]
        """
        return []

    def hash_resource_dict(self, resource_dict: Dict[Any, Any]) -> Dict[Any, Any]:
        if self.keys_to_hash and self.hash_log_data:
            resource_dict = copy.deepcopy(resource_dict)
            resource_dict = benedict(resource_dict, keypath_separator="..")

            for key in self.keys_to_hash:
                if key in resource_dict:
                    resource_dict[key] = "***"

            return resource_dict

        return resource_dict

    def get_condition_message(self, condition_type: str, condition_status: str = "") -> str:
        """
        Get condition message by condition type and condition status

        Args:
            condition_type (str): condition type name
            condition_status (str, optional): condition status to match

        Returns:
            str: condition message or empty string if condition status doesn't match
        """
        if _conditions := self.instance.status.conditions:
            for condition in _conditions:
                if condition_type == condition.type:
                    if not condition_status:
                        return condition.message

                    if condition_status == condition.status:
                        return condition.message

                    self.logger.error(
                        f"Condition `{condition_type}` status is not `{condition_status}`, got `{condition.status}`"
                    )
                    break

        return ""


class NamespacedResource(Resource):
    """
    Namespaced object, inherited from Resource.
    """

    def __init__(
        self,
        name: str = "",
        namespace: str = "",
        teardown: bool = True,
        timeout: int = TIMEOUT_4MINUTES,
        yaml_file: str = "",
        delete_timeout: int = TIMEOUT_4MINUTES,
        client: DynamicClient | None = None,
        privileged_client: DynamicClient | None = None,
        ensure_exists: bool = False,
        **kwargs: Any,
    ):
        super().__init__(
            name=name,
            client=client,
            teardown=teardown,
            timeout=timeout,
            privileged_client=privileged_client,
            yaml_file=yaml_file,
            delete_timeout=delete_timeout,
            **kwargs,
        )
        self.namespace = namespace
        if not (self.name and self.namespace) and not self.yaml_file:
            raise MissingRequiredArgumentError(argument="'name' and 'namespace'")

        if ensure_exists:
            self._ensure_exists()

    @classmethod
    def get(
        cls,
        config_file: str = "",
        context: str = "",
        singular_name: str = "",
        exceptions_dict: Dict[type[Exception], List[str]] = DEFAULT_CLUSTER_RETRY_EXCEPTIONS,
        raw: bool = False,
        dyn_client: DynamicClient | None = None,
        *args: Any,
        **kwargs: Any,
    ) -> Generator["NamespacedResource|ResourceInstance", None, None]:
        """
        Get resources

        Args:
            dyn_client (DynamicClient): Open connection to remote cluster
            config_file (str): Path to config file for connecting to remote cluster.
            context (str): Context name for connecting to remote cluster.
            singular_name (str): Resource kind (in lowercase), in use where we have multiple matches for resource.
            raw (bool): If True return raw object.
            exceptions_dict (dict): Exceptions dict for TimeoutSampler

        Returns:
            generator: Generator of Resources of cls.kind
        """
        if not dyn_client:
            dyn_client = get_client(config_file=config_file, context=context)

        def _get() -> Generator["NamespacedResource|ResourceInstance", None, None]:
            _resources = cls._prepare_resources(dyn_client=dyn_client, singular_name=singular_name, *args, **kwargs)  # type: ignore[misc]
            try:
                for resource_field in _resources.items:
                    if raw:
                        yield resource_field
                    else:
                        yield cls(
                            client=dyn_client,
                            name=resource_field.metadata.name,
                            namespace=resource_field.metadata.namespace,
                        )
            except TypeError:
                if raw:
                    yield _resources
                else:
                    yield cls(
                        client=dyn_client,
                        name=_resources.metadata.name,
                        namespace=_resources.metadata.namespace,
                    )

        return Resource.retry_cluster_exceptions(func=_get, exceptions_dict=exceptions_dict)

    @property
    def instance(self) -> ResourceInstance:
        """
        Get resource instance

        Returns:
            openshift.dynamic.client.ResourceInstance
        """

        def _instance() -> ResourceInstance:
            return self.api.get(name=self.name, namespace=self.namespace)

        return self.retry_cluster_exceptions(func=_instance)

    def _base_body(self) -> None:
        if not self.res:
            super(NamespacedResource, self)._base_body()

        if self.yaml_file:
            self.namespace = self.res["metadata"].get("namespace", self.namespace)

        if not self.namespace:
            raise MissingRequiredArgumentError(argument="namespace")

        if not self.yaml_file:
            self.res["metadata"]["namespace"] = self.namespace

    def to_dict(self) -> None:
        self._base_body()


class ResourceEditor:
    def __init__(
        self, patches: Dict[Any, Any], action: str = "update", user_backups: Dict[Any, Any] | None = None
    ) -> None:
        """
        Args:
            patches (dict): {<Resource object>: <yaml patch as dict>}
                e.g. {<Resource object>:
                        {'metadata': {'labels': {'label1': 'true'}}}

        Allows for temporary edits to cluster resources for tests. During
        __enter__ user-specified patches (see args) are applied and old values
        are backed up, and during __exit__ these backups are used to reverse
        all changes made.

        Flow:
        1) apply patches
        2) automation runs
        3) edits made to resources are reversed

        May also be used without being treated as a context manager by
        calling the methods update() and restore() after instantiation.

        *** the DynamicClient object used to get the resources must not be
         using an unprivileged_user; use default_client or similar instead.***
        """

        self._patches = self._dictify_resourcefield(res=patches)
        self.action = action
        self.user_backups = user_backups
        self._backups: Dict[Any, Any] = {}

    @property
    def backups(self) -> Dict[Any, Any]:
        """Returns a dict {<Resource object>: <backup_as_dict>}
        The backup dict kept for each resource edited"""
        return self._backups

    @property
    def patches(self) -> Dict[Any, Any]:
        """Returns the patches dict provided in the constructor"""
        return self._patches

    def update(self, backup_resources: bool = False) -> None:
        """Prepares backup dicts (where necessary) and applies patches"""
        # prepare update dicts and backups
        resource_to_patch = []
        if backup_resources:
            LOGGER.info("ResourceEdit: Backing up old data")
            if self.user_backups:
                resource_to_patch = self._patches
                self._backups = self.user_backups

            else:
                for resource, update in self._patches.items():
                    namespace = None
                    # prepare backup
                    try:
                        original_resource_dict = resource.instance.to_dict()
                    except NotFoundError:
                        # Some resource cannot be found by name.
                        # happens in 'ServiceMonitor' resource.
                        original_resource_dict = list(
                            resource.get(
                                dyn_client=resource.client,
                                field_selector=f"metadata.name={resource.name}",
                            )
                        )[0].to_dict()
                        namespace = update.get("metadata", {}).get("namespace")

                    backup = self._create_backup(original=original_resource_dict, patch=update)
                    if namespace:
                        # Add namespace to metadata for restore.
                        backup["metadata"]["namespace"] = namespace

                    # no need to back up if no changes have been made
                    # if action is 'replace' we need to update even if no backup (replace update can be empty )
                    if backup or self.action == "replace":
                        resource_to_patch.append(resource)
                        self._backups[resource] = backup
                    else:
                        LOGGER.warning("ResourceEdit: no diff found in patch for " f"{resource.name} -- skipping")
                if not resource_to_patch:
                    return
        else:
            resource_to_patch = self._patches

        patches_to_apply = {resource: self._patches[resource] for resource in resource_to_patch}

        # apply changes
        self._apply_patches_sampler(patches=patches_to_apply, action_text="Updating", action=self.action)

    def restore(self) -> None:
        self._apply_patches_sampler(patches=self._backups, action_text="Restoring", action=self.action)

    def __enter__(self) -> "ResourceEditor":
        self.update(backup_resources=True)
        return self

    def __exit__(
        self, exc_type: type[BaseException] | None, exc_val: BaseException | None, exc_tb: TracebackType | None
    ) -> None:
        # restore backups
        self.restore()

    @staticmethod
    def _dictify_resourcefield(res: Any) -> Any:
        """Recursively turns any ResourceField objects into dicts to avoid issues caused by appending lists, etc."""
        if isinstance(res, ResourceField):
            return ResourceEditor._dictify_resourcefield(res=dict(res.items()))

        elif isinstance(res, dict):
            return {
                ResourceEditor._dictify_resourcefield(res=key): ResourceEditor._dictify_resourcefield(res=value)
                for key, value in res.items()
            }

        elif isinstance(res, list):
            return [ResourceEditor._dictify_resourcefield(res=x) for x in res]

        return res

    @staticmethod
    def _create_backup(original: Dict[Any, Any], patch: Dict[Any, Any]) -> Dict[Any, Any]:
        """
        Args:
            original (dict*): source of values to back up if necessary
            patch (dict*): 'new' values; keys needn't necessarily all be
                contained in original

        Returns a dict containing the fields in original that are different
        from update. Performs the

        Places None for fields in update that don't appear in
        original (because that's how the API knows to remove those fields from
        the yaml).

        * the first call will be with both of these arguments as dicts but
        this will not necessarily be the case during recursion"""

        # when both are dicts, get the diff (recursively if need be)
        if isinstance(original, dict) and isinstance(patch, dict):
            diff_dict: Dict[Any, Any] = {}
            for key, value in patch.items():
                if key not in original:
                    diff_dict[key] = None
                    continue

                # recursive call
                key_diff = ResourceEditor._create_backup(original=original[key], patch=value)

                if key_diff is not None:
                    diff_dict[key] = key_diff

            return diff_dict

        # for one or more non-dict values, just compare them
        if patch != original:
            return original
        else:
            # this return value will be received by key_diff above
            return None

    @staticmethod
    def _apply_patches(patches: Dict[Any, Any], action_text: str, action: str) -> None:
        """
        Updates provided Resource objects with provided yaml patches

        Args:
            patches (dict): {<Resource object>: <yaml patch as dict>}
            action_text (str):
                "ResourceEdit <action_text> for resource <resource name>"
                will be printed for each resource; see below
        """

        for resource, patch in patches.items():
            LOGGER.info(f"ResourceEdits: {action_text} data for " f"resource {resource.kind} {resource.name}")

            # add name to patch
            if "metadata" not in patch:
                patch["metadata"] = {}

            # the api requires this field to be present in a yaml patch for
            # some resource kinds even if it is not changed
            if "name" not in patch["metadata"]:
                patch["metadata"]["name"] = resource.name

            if action == "update":
                resource.update(resource_dict=patch)  # update the resource

            if action == "replace":
                if "metadata" not in patch:
                    patch["metadata"] = {}

                patch["metadata"]["name"] = resource.name
                patch["metadata"]["namespace"] = resource.namespace
                patch["metadata"]["resourceVersion"] = resource.instance.metadata.resourceVersion
                patch["kind"] = resource.kind
                patch["apiVersion"] = resource.api_version

                resource.update_replace(resource_dict=patch)  # replace the resource metadata

    def _apply_patches_sampler(self, patches: Dict[Any, Any], action_text: str, action: str) -> ResourceInstance:
        exceptions_dict: Dict[type[Exception], List[str]] = {ConflictError: []}
        exceptions_dict.update(DEFAULT_CLUSTER_RETRY_EXCEPTIONS)
        return Resource.retry_cluster_exceptions(
            func=self._apply_patches,
            exceptions_dict=exceptions_dict,
            patches=patches,
            action_text=action_text,
            action=action,
        )<|MERGE_RESOLUTION|>--- conflicted
+++ resolved
@@ -711,25 +711,6 @@
     def _kube_v1_api(self) -> kubernetes.client.CoreV1Api:
         return kubernetes.client.CoreV1Api(api_client=self.client.client)
 
-<<<<<<< HEAD
-=======
-    def client_wait_deleted(self, timeout: int) -> bool:
-        """
-        client-side Wait until resource is deleted
-
-        Args:
-            timeout (int): Time to wait for the resource.
-
-        Raises:
-            TimeoutExpiredError: If resource still exists.
-        """
-        samples = TimeoutSampler(wait_timeout=timeout, sleep=1, func=lambda: self.exists)
-        for sample in samples:
-            if not sample:
-                return True
-        return False
-
->>>>>>> 60d585cd
     def wait_for_status(
         self, status: str, timeout: int = TIMEOUT_4MINUTES, stop_status: str | None = None, sleep: int = 1
     ) -> None:
@@ -820,18 +801,10 @@
                 hashed_data = self.hash_resource_dict(resource_dict=self.instance.to_dict())
                 self.logger.info(f"Deleting {hashed_data}")
                 self.logger.debug(f"\n{yaml.dump(hashed_data)}")
-
-<<<<<<< HEAD
-        try:
-            self.api.delete(name=self.name, namespace=self.namespace, body=body)
-            if wait:
-                return self.wait_deleted(timeout=timeout)
-=======
                 self.api.delete(name=self.name, namespace=self.namespace, body=body)
                 if wait:
                     return self.wait_deleted(timeout=timeout)
                 return True
->>>>>>> 60d585cd
 
             except (NotFoundError, TimeoutExpiredError):
                 return False
