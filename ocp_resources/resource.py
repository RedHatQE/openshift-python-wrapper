import contextlib
import json
import os
import re
import sys
from io import StringIO
from signal import SIGINT, signal

import kubernetes
import yaml
from kubernetes.dynamic.exceptions import ForbiddenError, MethodNotAllowedError
from openshift.dynamic import DynamicClient
from openshift.dynamic.exceptions import (
    ConflictError,
    InternalServerError,
    NotFoundError,
    ServerTimeoutError,
)
from openshift.dynamic.resource import ResourceField
from packaging.version import Version
from urllib3.exceptions import MaxRetryError

from ocp_resources.constants import (
    NOT_FOUND_ERROR_EXCEPTION_DICT,
    PROTOCOL_ERROR_EXCEPTION_DICT,
    TIMEOUT_4MINUTES,
)
from ocp_resources.event import Event
from ocp_resources.logger import get_logger
from ocp_resources.utils import (
    TimeoutExpiredError,
    TimeoutSampler,
    skip_existing_resource_creation_teardown,
)


DEFAULT_CLUSTER_RETRY_EXCEPTIONS = {
    MaxRetryError: [],
    ConnectionAbortedError: [],
    ConnectionResetError: [],
    InternalServerError: [
        "etcdserver: leader changed",
        "etcdserver: request timed out",
        "Internal error occurred: failed calling webhook",
        "rpc error:",
    ],
    ServerTimeoutError: [],
}

LOGGER = get_logger(__name__)
MAX_SUPPORTED_API_VERSION = "v2"


def kube_v1_api(api_client):
    return kubernetes.client.CoreV1Api(api_client=api_client)


def _find_supported_resource(dyn_client, api_group, kind):
    results = dyn_client.resources.search(group=api_group, kind=kind)
    sorted_results = sorted(
        results, key=lambda result: KubeAPIVersion(result.api_version), reverse=True
    )
    for result in sorted_results:
        if KubeAPIVersion(result.api_version) <= KubeAPIVersion(
            MAX_SUPPORTED_API_VERSION
        ):
            return result


def _get_api_version(dyn_client, api_group, kind):
    # Returns api_group/api_version
    res = _find_supported_resource(
        dyn_client=dyn_client, api_group=api_group, kind=kind
    )
    if not res:
        log = f"Couldn't find {kind} in {api_group} api group"
        LOGGER.warning(log)
        raise NotImplementedError(log)

    LOGGER.info(f"kind: {kind} api version: {res.group_version}")
    return res.group_version


def get_client(config_file=None, config_dict=None, context=None):
    """
    Get a kubernetes client.

    Pass either config_file or config_dict.
    If none of them are passed, client will be created from default OS kubeconfig
    (environment variable or .kube folder).

    Args:
        config_file (str): path to a kubeconfig file.
        config_dict (dict): dict with kubeconfig configuration.
        context (str): name of the context to use.

    Returns:
        DynamicClient: a kubernetes client.
    """
    if config_dict:
        return DynamicClient(
            client=kubernetes.config.new_client_from_config_dict(
                config_dict=config_dict,
                context=context,
            )
        )
    return DynamicClient(
        client=kubernetes.config.new_client_from_config(
            config_file=config_file,
            context=context,
        )
    )


def sub_resource_level(current_class, owner_class, parent_class):
    # return the name of the last class in MRO list that is not one of base
    # classes; otherwise return None
    for class_iterator in reversed(
        [
            class_iterator
            for class_iterator in current_class.mro()
            if class_iterator not in owner_class.mro()
            and issubclass(class_iterator, parent_class)
        ]
    ):
        return class_iterator.__name__


class KubeAPIVersion(Version):
    """
    Implement the Kubernetes API versioning scheme from
    https://kubernetes.io/docs/concepts/overview/kubernetes-api/#api-versioning
    """

    component_re = re.compile(r"(\d+ | [a-z]+)", re.VERBOSE)

    def __init__(self, vstring=None):
        self.vstring = vstring
        self.version = None
        super().__init__(version=vstring)

    def parse(self, vstring):
        components = [comp for comp in self.component_re.split(vstring) if comp]
        for idx, obj in enumerate(components):
            with contextlib.suppress(ValueError):
                components[idx] = int(obj)

        errmsg = f"version '{vstring}' does not conform to kubernetes api versioning guidelines"

        if (
            len(components) not in (2, 4)
            or components[0] != "v"
            or not isinstance(components[1], int)
        ):
            raise ValueError(errmsg)
        if len(components) == 4 and (
            components[2] not in ("alpha", "beta") or not isinstance(components[3], int)
        ):
            raise ValueError(errmsg)

        self.version = components

    def __str__(self):
        return self.vstring

    def __repr__(self):
        return "KubeAPIVersion ('{0}')".format(str(self))

    def _cmp(self, other):
        if isinstance(other, str):
            other = KubeAPIVersion(vstring=other)

        myver = self.version
        otherver = other.version

        for ver in myver, otherver:
            if len(ver) == 2:
                ver.extend(["zeta", 9999])

        if myver == otherver:
            return 0
        if myver < otherver:
            return -1
        if myver > otherver:
            return 1


class ClassProperty:
    def __init__(self, func):
        self.func = func

    def __get__(self, obj, owner):
        return self.func(owner)


class ValueMismatch(Exception):
    """
    Raises when value doesn't match the class value
    """


class Resource:
    """
    Base class for API resources
    """

    api_group = None
    api_version = None
    singular_name = None

    class Status:
        SUCCEEDED = "Succeeded"
        FAILED = "Failed"
        DELETING = "Deleting"
        DEPLOYED = "Deployed"
        PENDING = "Pending"
        COMPLETED = "Completed"
        RUNNING = "Running"
        TERMINATING = "Terminating"
        ERROR = "Error"

    class Condition:
        UPGRADEABLE = "Upgradeable"
        AVAILABLE = "Available"
        DEGRADED = "Degraded"
        PROGRESSING = "Progressing"
        CREATED = "Created"
        RECONCILE_COMPLETE = "ReconcileComplete"
        READY = "Ready"
        FAILING = "Failing"

        class Status:
            TRUE = "True"
            FALSE = "False"
            UNKNOWN = "Unknown"

        class Phase:
            INSTALL_READY = "InstallReady"
            SUCCEEDED = "Succeeded"

        class Reason:
            ALL_REQUIREMENTS_MET = "AllRequirementsMet"
            INSTALL_SUCCEEDED = "InstallSucceeded"

    class Interface:
        class State:
            UP = "up"
            DOWN = "down"
            ABSENT = "absent"

    class ApiGroup:
        ADMISSIONREGISTRATION_K8S_IO = "admissionregistration.k8s.io"
        APIEXTENSIONS_K8S_IO = "apiextensions.k8s.io"
        APIREGISTRATION_K8S_IO = "apiregistration.k8s.io"
        APP_KUBERNETES_IO = "app.kubernetes.io"
        APPS = "apps"
        BATCH = "batch"
        CDI_KUBEVIRT_IO = "cdi.kubevirt.io"
        CLONE_KUBEVIRT_IO = "clone.kubevirt.io"
        CONFIG_OPENSHIFT_IO = "config.openshift.io"
        CONSOLE_OPENSHIFT_IO = "console.openshift.io"
        DATA_IMPORT_CRON_TEMPLATE_KUBEVIRT_IO = "dataimportcrontemplate.kubevirt.io"
        EVENTS_K8S_IO = "events.k8s.io"
        EXPORT_KUBEVIRT_IO = "export.kubevirt.io"
        FORKLIFT_KONVEYOR_IO = "forklift.konveyor.io"
        INSTANCETYPE_KUBEVIRT_IO = "instancetype.kubevirt.io"
        HCO_KUBEVIRT_IO = "hco.kubevirt.io"
        HOSTPATHPROVISIONER_KUBEVIRT_IO = "hostpathprovisioner.kubevirt.io"
        IMAGE_OPENSHIFT_IO = "image.openshift.io"
        IMAGE_REGISTRY = "registry.redhat.io"
        K8S_CNI_CNCF_IO = "k8s.cni.cncf.io"
        K8S_V1_CNI_CNCF_IO = "k8s.v1.cni.cncf.io"
        KUBERNETES_IO = "kubernetes.io"
        KUBEVIRT_IO = "kubevirt.io"
        KUBEVIRT_KUBEVIRT_IO = "kubevirt.kubevirt.io"
        LITMUS_IO = "litmuschaos.io"
        MACHINE_OPENSHIFT_IO = "machine.openshift.io"
        MACHINECONFIGURATION_OPENSHIFT_IO = "machineconfiguration.openshift.io"
        MAISTRA_IO = "maistra.io"
        MIGRATIONS_KUBEVIRT_IO = "migrations.kubevirt.io"
        MONITORING_COREOS_COM = "monitoring.coreos.com"
        NETWORKADDONSOPERATOR_NETWORK_KUBEVIRT_IO = (
            "networkaddonsoperator.network.kubevirt.io"
        )
        NETWORKING_ISTIO_IO = "networking.istio.io"
        NETWORKING_K8S_IO = "networking.k8s.io"
        NODE_LABELLER_KUBEVIRT_IO = "node-labeller.kubevirt.io"
        NMSTATE_IO = "nmstate.io"
        NODEMAINTENANCE_KUBEVIRT_IO = "nodemaintenance.kubevirt.io"
        OPERATOR_OPENSHIFT_IO = "operator.openshift.io"
        OPERATORS_COREOS_COM = "operators.coreos.com"
        OPERATORS_OPENSHIFT_IO = "operators.openshift.io"
        OS_TEMPLATE_KUBEVIRT_IO = "os.template.kubevirt.io"
        PACKAGES_OPERATORS_COREOS_COM = "packages.operators.coreos.com"
        POLICY = "policy"
        POOL_KUBEVIRT_IO = "pool.kubevirt.io"
        PROJECT_OPENSHIFT_IO = "project.openshift.io"
        RBAC_AUTHORIZATION_K8S_IO = "rbac.authorization.k8s.io"
        REMEDIATION_MEDIK8S_IO = "remediation.medik8s.io"
        RIPSAW_CLOUDBULLDOZER_IO = "ripsaw.cloudbulldozer.io"
        ROUTE_OPENSHIFT_IO = "route.openshift.io"
        SCHEDULING_K8S_IO = "scheduling.k8s.io"
        SECURITY_ISTIO_IO = "security.istio.io"
        SECURITY_OPENSHIFT_IO = "security.openshift.io"
        SNAPSHOT_STORAGE_K8S_IO = "snapshot.storage.k8s.io"
        SNAPSHOT_KUBEVIRT_IO = "snapshot.kubevirt.io"
        SRIOVNETWORK_OPENSHIFT_IO = "sriovnetwork.openshift.io"
        SSP_KUBEVIRT_IO = "ssp.kubevirt.io"
        STORAGE_K8S_IO = "storage.k8s.io"
        STORAGECLASS_KUBERNETES_IO = "storageclass.kubernetes.io"
        SUBRESOURCES_KUBEVIRT_IO = "subresources.kubevirt.io"
        TEKTONTASKS_KUBEVIRT_IO = "tektontasks.kubevirt.io"
        TEMPLATE_KUBEVIRT_IO = "template.kubevirt.io"
        TEMPLATE_OPENSHIFT_IO = "template.openshift.io"
        UPLOAD_CDI_KUBEVIRT_IO = "upload.cdi.kubevirt.io"
        V2V_KUBEVIRT_IO = "v2v.kubevirt.io"
        VELERO_IO = "velero.io"
        VM_KUBEVIRT_IO = "vm.kubevirt.io"

    class ApiVersion:
        V1 = "v1"
        V1BETA1 = "v1beta1"
        V1ALPHA1 = "v1alpha1"
        V1ALPHA3 = "v1alpha3"

    def __init__(
        self,
        name=None,
        client=None,
        teardown=True,
        timeout=TIMEOUT_4MINUTES,
        privileged_client=None,
        yaml_file=None,
        delete_timeout=TIMEOUT_4MINUTES,
        dry_run=None,
        node_selector=None,
        node_selector_labels=None,
        config_file=None,
        context=None,
        timeout_seconds=60,
    ):
        """
        Create an API resource

        Args:
            name (str): Resource name
            client (DynamicClient): Dynamic client for connecting to a remote cluster
            teardown (bool): Indicates if this resource would need to be deleted
            privileged_client (DynamicClient): Instance of Dynamic client
            yaml_file (str): yaml file for the resource
            delete_timeout (int): timeout associated with delete action
            dry_run (bool): dry run
            node_selector (str): node selector
            node_selector_labels (str): node selector labels
            config_file (str): Path to config file for connecting to remote cluster.
            context (str): Context name for connecting to remote cluster.
            timeout_seconds (int): timeout for a get api call, call out be terminated after this many seconds

        """
        if not self.api_group and not self.api_version:
            raise NotImplementedError(
                "Subclasses of Resource require self.api_group or self.api_version to be defined"
            )
        self.namespace = None
        self.name = name
        self.client = client
        self.privileged_client = privileged_client
        self.yaml_file = yaml_file
        self.resource_dict = None  # Filled in case yaml_file is not None
        self.config_file = config_file
        self.context = context
        if not (self.name or self.yaml_file):
            raise ValueError("name or yaml file is required")

        self.teardown = teardown
        self.timeout = timeout
        self.delete_timeout = delete_timeout
        self.dry_run = dry_run
        self.node_selector = node_selector
        self.node_selector_labels = node_selector_labels
        self.node_selector_spec = self._prepare_node_selector_spec()
        self.res = None
        self.yaml_file_contents = None
        self.initial_resource_version = None
        self.logger = get_logger(name=f"{__name__.rsplit('.')[0]} {self.kind}")
        self.timeout_seconds = timeout_seconds
        self._set_client_and_api_version()

    def _prepare_node_selector_spec(self):
        if self.node_selector:
            return {f"{self.ApiGroup.KUBERNETES_IO}/hostname": self.node_selector}
        if self.node_selector_labels:
            return self.node_selector_labels

    @ClassProperty
    def kind(cls):  # noqa: N805
        return sub_resource_level(cls, NamespacedResource, Resource)

    def _base_body(self):
        """
        Generate resource dict from yaml if self.yaml_file else return base resource dict.

        Returns:
            dict: Resource dict.
        """
        if self.yaml_file:
            if not self.yaml_file_contents:
                if isinstance(self.yaml_file, StringIO):
                    self.yaml_file_contents = self.yaml_file.read()
                else:
                    with open(self.yaml_file, "r") as stream:
                        self.yaml_file_contents = stream.read()

            self.res = yaml.safe_load(stream=self.yaml_file_contents)
            self.res.get("metadata", {}).pop("resourceVersion", None)
            self.name = self.res["metadata"]["name"]
        else:
            self.res = {
                "apiVersion": self.api_version,
                "kind": self.kind,
                "metadata": {"name": self.name},
            }

    def to_dict(self):
        """
        Generate intended dict representation of the resource.
        """
        self._base_body()

    def __enter__(self):
        signal(SIGINT, self._sigint_handler)
        return self.deploy()

    def __exit__(self, exception_type, exception_value, traceback):
        if self.teardown:
            self.clean_up()

    def _sigint_handler(self, signal_received, frame):
        self.__exit__(exception_type=None, exception_value=None, traceback=None)
        sys.exit(signal_received)

    def deploy(self, wait=False):
        """
        For debug, export REUSE_IF_RESOURCE_EXISTS to skip resource create.
        Spaces are important in the export dict

        Examples:
            To skip creation of all resources by kind:
                export REUSE_IF_RESOURCE_EXISTS="{Pod: {}}"

            To skip creation of resource by name (on all namespaces or non-namespaced resources):
                export REUSE_IF_RESOURCE_EXISTS="{Pod: {<pod-name>:}}"

            To skip creation of resource by name and namespace:
                export REUSE_IF_RESOURCE_EXISTS="{Pod: {<pod-name>: <pod-namespace>}}"

            To skip creation of multiple resources:
                export REUSE_IF_RESOURCE_EXISTS="{Namespace: {<namespace-name>:}, Pod: {<pod-name>: <pod-namespace>}}"
        """
        _resource = None
        _export_str = "REUSE_IF_RESOURCE_EXISTS"
        skip_resource_kind_create_if_exists = os.environ.get(_export_str)
        if skip_resource_kind_create_if_exists:
            _resource = skip_existing_resource_creation_teardown(
                resource=self,
                export_str=_export_str,
                user_exported_args=skip_resource_kind_create_if_exists,
            )

            if _resource:
                return _resource

        self.create(wait=wait)
        return self

    def clean_up(self):
        """
        For debug, export SKIP_RESOURCE_TEARDOWN to skip resource teardown.
        Spaces are important in the export dict

        Examples:
            To skip teardown of all resources by kind:
                export SKIP_RESOURCE_TEARDOWN="{Pod: {}}"

            To skip teardown of resource by name (on all namespaces):
                export SKIP_RESOURCE_TEARDOWN="{Pod: {<pod-name>:}}"

            To skip teardown of resource by name and namespace:
                export SKIP_RESOURCE_TEARDOWN="{Pod: {<pod-name>: <pod-namespace>}}"

            To skip teardown of multiple resources:
                export SKIP_RESOURCE_TEARDOWN="{Namespace: {<namespace-name>:}, Pod: {<pod-name>: <pod-namespace>}}"
        """
        _export_str = "SKIP_RESOURCE_TEARDOWN"
        skip_resource_teardown = os.environ.get(_export_str)
        if skip_resource_teardown and skip_existing_resource_creation_teardown(
            resource=self,
            export_str=_export_str,
            user_exported_args=skip_resource_teardown,
            check_exists=False,
        ):
            self.logger.warning(
                f"Skip resource {self.kind} {self.name} teardown. Got {_export_str}={skip_resource_teardown}"
            )
            return

        self.delete(wait=True, timeout=self.delete_timeout)

    @classmethod
    def _prepare_resources(cls, dyn_client, singular_name, *args, **kwargs):
        if not cls.api_version:
            cls.api_version = _get_api_version(
                dyn_client=dyn_client, api_group=cls.api_group, kind=cls.kind
            )
        get_kwargs = {"singular_name": singular_name} if singular_name else {}
        return dyn_client.resources.get(
            kind=cls.kind,
            api_version=cls.api_version,
            **get_kwargs,
<<<<<<< HEAD
        ).get(*args, **kwargs, timeout_seconds=60)
=======
        ).get(*args, **kwargs, timeout_seconds=self.timeout_seconds)
>>>>>>> 56264a64

    def _prepare_singular_name_kwargs(self, **kwargs):
        kwargs = kwargs if kwargs else {}
        if self.singular_name:
            kwargs["singular_name"] = self.singular_name

        return kwargs

    def _set_client_and_api_version(self):
        if not self.client:
            self.client = get_client(config_file=self.config_file, context=self.context)

        if not self.api_version:
            self.api_version = _get_api_version(
                dyn_client=self.client, api_group=self.api_group, kind=self.kind
            )

    def full_api(self, **kwargs):
        """
        Get resource API

        Keyword Args:
            pretty
            _continue
            include_uninitialized
            field_selector
            label_selector
            limit
            resource_version
            timeout_seconds
            watch
            async_req

        Returns:
            Resource: Resource object.
        """
        self._set_client_and_api_version()

        kwargs = self._prepare_singular_name_kwargs(**kwargs)

        return self.client.resources.get(
            api_version=self.api_version, kind=self.kind, **kwargs
        )

    @property
    def api(self):
        return self.full_api()

    def wait(self, timeout=TIMEOUT_4MINUTES, sleep=1):
        """
        Wait for resource

        Args:
            timeout (int): Time to wait for the resource.
            sleep (int): Time to wait between retries

        Raises:
            TimeoutExpiredError: If resource not exists.
        """
        self.logger.info(f"Wait until {self.kind} {self.name} is created")
        samples = TimeoutSampler(
            wait_timeout=timeout,
            sleep=sleep,
            exceptions_dict={
                **PROTOCOL_ERROR_EXCEPTION_DICT,
                **NOT_FOUND_ERROR_EXCEPTION_DICT,
            },
            func=lambda: self.exists,
        )
        for sample in samples:
            if sample:
                return

    def wait_deleted(self, timeout=TIMEOUT_4MINUTES):
        """
        Wait until resource is deleted

        Args:
            timeout (int): Time to wait for the resource.

        Raises:
            TimeoutExpiredError: If resource still exists.
        """
        self.logger.info(f"Wait until {self.kind} {self.name} is deleted")
        return self.client_wait_deleted(timeout=timeout)

    @property
    def exists(self):
        """
        Whether self exists on the server
        """
        try:
            return self.instance
        except NotFoundError:
            return None

    def client_wait_deleted(self, timeout):
        """
        client-side Wait until resource is deleted

        Args:
            timeout (int): Time to wait for the resource.

        Raises:
            TimeoutExpiredError: If resource still exists.
        """
        samples = TimeoutSampler(
            wait_timeout=timeout, sleep=1, func=lambda: self.exists
        )
        for sample in samples:
            if not sample:
                return

    def wait_for_status(
        self, status, timeout=TIMEOUT_4MINUTES, stop_status=None, sleep=1
    ):
        """
        Wait for resource to be in status

        Args:
            status (str): Expected status.
            timeout (int): Time to wait for the resource.
            stop_status (str): Status which should stop the wait and failed.

        Raises:
            TimeoutExpiredError: If resource in not in desire status.
        """
        stop_status = stop_status if stop_status else self.Status.FAILED
        self.logger.info(f"Wait for {self.kind} {self.name} status to be {status}")
        samples = TimeoutSampler(
            wait_timeout=timeout,
            sleep=sleep,
            exceptions_dict=PROTOCOL_ERROR_EXCEPTION_DICT,
            func=self.api.get,
            field_selector=f"metadata.name=={self.name}",
            namespace=self.namespace,
        )
        current_status = None
        try:
            for sample in samples:
                if sample.items:
                    sample_status = sample.items[0].status
                    if sample_status:
                        current_status = sample_status.phase
                        if current_status == status:
                            return

                        if current_status == stop_status:
                            raise TimeoutExpiredError(
                                f"Status of {self.kind} {self.name} is {current_status}"
                            )

        except TimeoutExpiredError:
            if current_status:
                self.logger.error(
                    f"Status of {self.kind} {self.name} is {current_status}"
                )
            raise

    def create(self, wait=False):
        """
        Create resource.

        Args:
            wait (bool) : True to wait for resource status.

        Returns:
            bool: True if create succeeded, False otherwise.

        Raises:
            ValueMismatch: When body value doesn't match class value
        """
        if not self.res:
            self.to_dict()

        self.logger.info(f"Create {self.kind} {self.name}")
        self.logger.info(f"Posting {self.res}")
        self.logger.debug(f"\n{yaml.dump(self.res)}")
        resource_ = self.api.create(
            body=self.res, namespace=self.namespace, dry_run=self.dry_run
        )
        with contextlib.suppress(NotFoundError, ForbiddenError):
            # some resources do not support get() (no instance) or the client do not have permissions
            self.initial_resource_version = self.instance.metadata.resourceVersion

        if wait and resource_:
            return self.wait()
        return resource_

    def delete(self, wait=False, timeout=TIMEOUT_4MINUTES, body=None):
        self.logger.info(f"Delete {self.kind} {self.name}")
        if self.exists:
            data = self.instance.to_dict()
            self.logger.info(f"Deleting {data}")
            self.logger.debug(f"\n{yaml.dump(data)}")

        try:
            res = self.api.delete(name=self.name, namespace=self.namespace, body=body)
        except NotFoundError:
            return False

        if wait and res:
            return self.wait_deleted(timeout=timeout)
        return res

    @property
    def status(self):
        """
        Get resource status

        Status: Running, Scheduling, Pending, Unknown, CrashLoopBackOff

        Returns:
           str: Status
        """
        self.logger.info(f"Get {self.kind} {self.name} status")
        return self.instance.status.phase

    def update(self, resource_dict):
        """
        Update resource with resource dict

        Args:
            resource_dict: Resource dictionary
        """
        self.logger.info(f"Update {self.kind} {self.name}:\n{resource_dict}")
        self.logger.debug(f"\n{yaml.dump(resource_dict)}")
        self.api.patch(
            body=resource_dict,
            namespace=self.namespace,
            content_type="application/merge-patch+json",
        )

    def update_replace(self, resource_dict):
        """
        Replace resource metadata.
        Use this to remove existing field. (update() will only update existing fields)
        """
        self.logger.info(f"Replace {self.kind} {self.name}: \n{resource_dict}")
        self.logger.debug(f"\n{yaml.dump(resource_dict)}")
        self.api.replace(body=resource_dict, name=self.name, namespace=self.namespace)

    @staticmethod
    def retry_cluster_exceptions(
        func, exceptions_dict=DEFAULT_CLUSTER_RETRY_EXCEPTIONS, **kwargs
    ):

        sampler = TimeoutSampler(
            wait_timeout=10,
            sleep=1,
            func=func,
            print_log=False,
            exceptions_dict=exceptions_dict,
            **kwargs,
        )
        for sample in sampler:
            return sample

    @classmethod
    def get(
        cls,
        dyn_client=None,
        config_file=None,
        context=None,
        singular_name=None,
        *args,
        **kwargs,
    ):
        """
        Get resources

        Args:
            dyn_client (DynamicClient): Open connection to remote cluster.
            config_file (str): Path to config file for connecting to remote cluster.
            context (str): Context name for connecting to remote cluster.
            singular_name (str): Resource kind (in lowercase), in use where we have multiple matches for resource.

        Returns:
            generator: Generator of Resources of cls.kind
        """
        if not dyn_client:
            dyn_client = get_client(config_file=config_file, context=context)

        def _get():
            _resources = cls._prepare_resources(
                dyn_client=dyn_client, singular_name=singular_name, *args, **kwargs
            )
            try:
                for resource_field in _resources.items:
                    yield cls(client=dyn_client, name=resource_field.metadata.name)
            except TypeError:
                yield cls(client=dyn_client, name=_resources.metadata.name)

        return Resource.retry_cluster_exceptions(func=_get)

    @property
    def instance(self):
        """
        Get resource instance

        Returns:
            openshift.dynamic.client.ResourceInstance
        """

        def _instance():
            return self.api.get(name=self.name)

        return self.retry_cluster_exceptions(func=_instance)

    @property
    def labels(self):
        """
        Method to get labels for this resource

        Returns:
           openshift.dynamic.resource.ResourceField: Representation of labels
        """
        return self.instance["metadata"]["labels"]

    def watcher(self, timeout, resource_version=None):
        """
        Get resource for a given timeout.

        Args:
            timeout (int): Time to get conditions.
            resource_version (str): The version with which to filter results. Only events with
                a resource_version greater than this value will be returned

        Yield:
            Event object with these keys:
                   'type': The type of event such as "ADDED", "DELETED", etc.
                   'raw_object': a dict representing the watched object.
                   'object': A ResourceInstance wrapping raw_object.
        """
        yield from self.api.watch(
            timeout=timeout,
            namespace=self.namespace,
            field_selector=f"metadata.name=={self.name}",
            resource_version=resource_version or self.initial_resource_version,
        )

    def wait_for_condition(self, condition, status, timeout=300):
        """
        Wait for Resource condition to be in desire status.

        Args:
            condition (str): Condition to query.
            status (str): Expected condition status.
            timeout (int): Time to wait for the resource.

        Raises:
            TimeoutExpiredError: If Resource condition in not in desire status.
        """
        self.logger.info(
            f"Wait for {self.kind}/{self.name}'s '{condition}' condition to be '{status}'"
        )
        for sample in self.watcher(timeout=timeout):
            for cond in sample["raw_object"].get("status", {}).get("conditions", []):
                if cond["type"] == condition and cond["status"] == status:
                    return
        raise TimeoutExpiredError(
            value=f"condition {condition} not in desired status {status} after {timeout} seconds"
        )

    def api_request(self, method, action, url, **params):
        """
        Handle API requests to resource.

        Args:
            method (str): Request method (GET/PUT etc.).
            action (str): Action to perform (stop/start/guestosinfo etc.).
            url (str): URL of resource.

        Returns:
           data(dict): response data

        """
        client = self.privileged_client or self.client
        response = client.client.request(
            method=method,
            url=f"{url}/{action}",
            headers=self.client.configuration.api_key,
            **params,
        )

        try:
            return json.loads(response.data)
        except json.decoder.JSONDecodeError:
            return response.data

    def wait_for_conditions(self):
        samples = TimeoutSampler(
            wait_timeout=30, sleep=1, func=lambda: self.instance.status.conditions
        )
        for sample in samples:
            if sample:
                return

    def events(
        self,
        name=None,
        label_selector=None,
        field_selector=None,
        resource_version=None,
        timeout=None,
    ):
        """
        get - retrieves K8s events.

        Args:
            name (str): event name
            label_selector (str): filter events by labels; comma separated string of key=value
            field_selector (str): filter events by fields; comma separated string of key=valueevent fields;
                comma separated string of key=value
            resource_version (str): filter events by their resource's version
            timeout (int): timeout in seconds

        Returns
            list: event objects

        example: reading all CSV Warning events in namespace "my-namespace", with reason of "AnEventReason"
            pod = Pod(client=client, name="pod", namespace="my-namespace")
            for event in pod.events(
                default_client,
                namespace="my-namespace",
                field_selector="involvedObject.kind==ClusterServiceVersion,type==Warning,reason=AnEventReason",
                timeout=10,
            ):
                print(event.object)
        """
        _field_selector = f"involvedObject.name=={self.name}"
        if field_selector:
            field_selector = f"{_field_selector},{field_selector}"
        yield from Event.get(
            dyn_client=self.client,
            namespace=self.namespace,
            name=name,
            label_selector=label_selector,
            field_selector=field_selector or _field_selector,
            resource_version=resource_version,
            timeout=timeout,
        )

    @staticmethod
    def get_all_cluster_resources(
        config_file=None, config_dict=None, context=None, *args, **kwargs
    ):
        """
        Get all cluster resources

        Args:
            config_file (str): path to a kubeconfig file.
            config_dict (dict): dict with kubeconfig configuration.
            context (str): name of the context to use.
            *args (tuple): args to pass to client.get()
            **kwargs (dict): kwargs to pass to client.get()

        Yields:
            kubernetes.dynamic.resource.ResourceField: Cluster resource.

        Example:
            for resource in get_all_cluster_resources(label_selector="my-label=value"):
                print(f"Resource: {resource}")
        """

        client = get_client(
            config_file=config_file, config_dict=config_dict, context=context
        )
        for _resource in client.resources.search():
            try:
                _resources = client.get(_resource, *args, **kwargs)
                yield from _resources.items

            except (NotFoundError, TypeError, MethodNotAllowedError):
                continue


class NamespacedResource(Resource):
    """
    Namespaced object, inherited from Resource.
    """

    def __init__(
        self,
        name=None,
        namespace=None,
        client=None,
        teardown=True,
        timeout=TIMEOUT_4MINUTES,
        privileged_client=None,
        yaml_file=None,
        delete_timeout=TIMEOUT_4MINUTES,
        **kwargs,
    ):
        super().__init__(
            name=name,
            client=client,
            teardown=teardown,
            timeout=timeout,
            privileged_client=privileged_client,
            yaml_file=yaml_file,
            delete_timeout=delete_timeout,
            **kwargs,
        )
        self.namespace = namespace
        if not (self.name and self.namespace) and not self.yaml_file:
            raise ValueError("name and namespace or yaml file is required")

    @classmethod
    def get(
        cls,
        dyn_client=None,
        config_file=None,
        context=None,
        singular_name=None,
        raw=False,
        *args,
        **kwargs,
    ):
        """
        Get resources

        Args:
            dyn_client (DynamicClient): Open connection to remote cluster
            config_file (str): Path to config file for connecting to remote cluster.
            context (str): Context name for connecting to remote cluster.
            singular_name (str): Resource kind (in lowercase), in use where we have multiple matches for resource
            raw (bool): If True return raw object from openshift-restclient-python


        Returns:
            generator: Generator of Resources of cls.kind
        """
        if not dyn_client:
            dyn_client = get_client(config_file=config_file, context=context)

        _resources = cls._prepare_resources(
            dyn_client=dyn_client, singular_name=singular_name, *args, **kwargs
        )
        try:
            for resource_field in _resources.items:
                if raw:
                    yield resource_field
                else:
                    yield cls(
                        client=dyn_client,
                        name=resource_field.metadata.name,
                        namespace=resource_field.metadata.namespace,
                    )
        except TypeError:
            if raw:
                yield _resources
            else:
                yield cls(
                    client=dyn_client,
                    name=_resources.metadata.name,
                    namespace=_resources.metadata.namespace,
                )

    @property
    def instance(self):
        """
        Get resource instance

        Returns:
            openshift.dynamic.client.ResourceInstance
        """
        return self.api.get(name=self.name, namespace=self.namespace)

    def _base_body(self):
        if not self.res:
            super(NamespacedResource, self)._base_body()

        if self.yaml_file:
            self.namespace = self.res["metadata"].get("namespace", self.namespace)

        if not self.namespace:
            raise ValueError("Namespace must be passed or specified in the YAML file.")

        if not self.yaml_file:
            self.res["metadata"]["namespace"] = self.namespace

    def to_dict(self):
        self._base_body()


class ResourceEditor:
    def __init__(self, patches, action="update", user_backups=None):
        """
        Args:
            patches (dict): {<Resource object>: <yaml patch as dict>}
                e.g. {<Resource object>:
                        {'metadata': {'labels': {'label1': 'true'}}}

        Allows for temporary edits to cluster resources for tests. During
        __enter__ user-specified patches (see args) are applied and old values
        are backed up, and during __exit__ these backups are used to reverse
        all changes made.

        Flow:
        1) apply patches
        2) automation runs
        3) edits made to resources are reversed

        May also be used without being treated as a context manager by
        calling the methods update() and restore() after instantiation.

        *** the DynamicClient object used to get the resources must not be
         using an unprivileged_user; use default_client or similar instead.***
        """

        self._patches = self._dictify_resourcefield(res=patches)
        self.action = action
        self.user_backups = user_backups
        self._backups = {}

    @property
    def backups(self):
        """Returns a dict {<Resource object>: <backup_as_dict>}
        The backup dict kept for each resource edited"""
        return self._backups

    @property
    def patches(self):
        """Returns the patches dict provided in the constructor"""
        return self._patches

    def update(self, backup_resources=False):
        """Prepares backup dicts (where necessary) and applies patches"""
        # prepare update dicts and backups
        resource_to_patch = []
        if backup_resources:
            LOGGER.info("ResourceEdit: Backing up old data")
            if self.user_backups:
                resource_to_patch = self._patches
                self._backups = self.user_backups

            else:
                for resource, update in self._patches.items():
                    namespace = None
                    # prepare backup
                    try:
                        original_resource_dict = resource.instance.to_dict()
                    except NotFoundError:
                        # Some resource cannot be found by name.
                        # happens in 'ServiceMonitor' resource.
                        original_resource_dict = list(
                            resource.get(
                                dyn_client=resource.client,
                                field_selector=f"metadata.name={resource.name}",
                            )
                        )[0].to_dict()
                        namespace = update.get("metadata", {}).get("namespace")

                    backup = self._create_backup(
                        original=original_resource_dict, patch=update
                    )
                    if namespace:
                        # Add namespace to metadata for restore.
                        backup["metadata"]["namespace"] = namespace

                    # no need to back up if no changes have been made
                    # if action is 'replace' we need to update even if no backup (replace update can be empty )
                    if backup or self.action == "replace":
                        resource_to_patch.append(resource)
                        self._backups[resource] = backup
                    else:
                        LOGGER.warning(
                            f"ResourceEdit: no diff found in patch for "
                            f"{resource.name} -- skipping"
                        )
                if not resource_to_patch:
                    return
        else:
            resource_to_patch = self._patches

        patches_to_apply = {
            resource: self._patches[resource] for resource in resource_to_patch
        }

        # apply changes
        self._apply_patches_sampler(
            patches=patches_to_apply, action_text="Updating", action=self.action
        )

    def restore(self):
        self._apply_patches_sampler(
            patches=self._backups, action_text="Restoring", action=self.action
        )

    def __enter__(self):
        self.update(backup_resources=True)
        return self

    def __exit__(self, exc_type, exc_val, exc_tb):
        # restore backups
        self.restore()

    @staticmethod
    def _dictify_resourcefield(res):
        """Recursively turns any ResourceField objects into dicts to avoid issues caused by appending lists, etc."""
        if isinstance(res, ResourceField):
            return ResourceEditor._dictify_resourcefield(res=dict(res.items()))
        elif isinstance(res, dict):
            return {
                ResourceEditor._dictify_resourcefield(
                    res=key
                ): ResourceEditor._dictify_resourcefield(res=value)
                for key, value in res.items()
            }
        elif isinstance(res, list):
            return [ResourceEditor._dictify_resourcefield(res=x) for x in res]

        return res

    @staticmethod
    def _create_backup(original, patch):
        """
        Args:
            original (dict*): source of values to back up if necessary
            patch (dict*): 'new' values; keys needn't necessarily all be
                contained in original

        Returns a dict containing the fields in original that are different
        from update. Performs the

        Places None for fields in update that don't appear in
        original (because that's how the API knows to remove those fields from
        the yaml).

        * the first call will be with both of these arguments as dicts but
        this will not necessarily be the case during recursion"""

        # when both are dicts, get the diff (recursively if need be)
        if isinstance(original, dict) and isinstance(patch, dict):
            diff_dict = {}
            for key, value in patch.items():
                if key not in original:
                    diff_dict[key] = None
                    continue

                # recursive call
                key_diff = ResourceEditor._create_backup(
                    original=original[key], patch=value
                )

                if key_diff is not None:
                    diff_dict[key] = key_diff

            return diff_dict

        # for one or more non-dict values, just compare them
        if patch != original:
            return original
        else:
            # this return value will be received by key_diff above
            return None

    @staticmethod
    def _apply_patches(patches, action_text, action):
        """
        Updates provided Resource objects with provided yaml patches

        Args:
            patches (dict): {<Resource object>: <yaml patch as dict>}
            action_text (str):
                "ResourceEdit <action_text> for resource <resource name>"
                will be printed for each resource; see below
        """

        for resource, patch in patches.items():
            LOGGER.info(
                f"ResourceEdits: {action_text} data for "
                f"resource {resource.kind} {resource.name}"
            )

            # add name to patch
            if "metadata" not in patch:
                patch["metadata"] = {}

            # the api requires this field to be present in a yaml patch for
            # some resource kinds even if it is not changed
            if "name" not in patch["metadata"]:
                patch["metadata"]["name"] = resource.name

            if action == "update":
                resource.update(resource_dict=patch)  # update the resource

            if action == "replace":
                if "metadata" not in patch:
                    patch["metadata"] = {}

                patch["metadata"]["name"] = resource.name
                patch["metadata"]["namespace"] = resource.namespace
                patch["metadata"][
                    "resourceVersion"
                ] = resource.instance.metadata.resourceVersion
                patch["kind"] = resource.kind
                patch["apiVersion"] = resource.api_version

                resource.update_replace(
                    resource_dict=patch
                )  # replace the resource metadata

    def _apply_patches_sampler(self, patches, action_text, action):
        exceptions_dict = {ConflictError: []}
        exceptions_dict.update(DEFAULT_CLUSTER_RETRY_EXCEPTIONS)
        return Resource.retry_cluster_exceptions(
            func=self._apply_patches,
            exceptions_dict=exceptions_dict,
            patches=patches,
            action_text=action_text,
            action=action,
        )<|MERGE_RESOLUTION|>--- conflicted
+++ resolved
@@ -517,11 +517,7 @@
             kind=cls.kind,
             api_version=cls.api_version,
             **get_kwargs,
-<<<<<<< HEAD
-        ).get(*args, **kwargs, timeout_seconds=60)
-=======
         ).get(*args, **kwargs, timeout_seconds=self.timeout_seconds)
->>>>>>> 56264a64
 
     def _prepare_singular_name_kwargs(self, **kwargs):
         kwargs = kwargs if kwargs else {}
