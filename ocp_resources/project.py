from warnings import warn

from ocp_resources.project_project_openshift_io import Project  # noqa: F401

<<<<<<< HEAD

class Project(Resource):
    """
    Projects are the unit of isolation and collaboration in OpenShift. A project
    has one or more members, a quota on the resources that the project may
    consume, and the security controls on the resources in the project. Within a
    project, members may have different roles - project administrators can set
    membership, editors can create and manage the resources, and viewers can see
    but not access running containers. In a normal cluster project
    administrators are not able to alter their quotas - that is restricted to
    cluster administrators.

    Listing or watching projects will return only projects the user has the
    reader role on.

    An OpenShift project is an alternative representation of a Kubernetes
    namespace. Projects are exposed as editable to end users while namespaces
    are not. Direct creation of a project is typically restricted to
    administrators, while end users should use the requestproject resource.

    Compatibility level 1: Stable within a major release for a minimum of 12
    months or 3 minor releases (whichever is longer).
    """

    api_group: str = Resource.ApiGroup.PROJECT_OPENSHIFT_IO

    class Status(Resource.Status):
        ACTIVE = "Active"

    def __init__(
        self,
        finalizers: Optional[Dict[str, Any]] = None,
        **kwargs: Any,
    ) -> None:
        """
        Args:
            finalizers(Dict[Any, Any]): Finalizers is an opaque list of values that must be empty to permanently
              remove object from storage

        """
        super().__init__(**kwargs)

        self.finalizers = finalizers

    def to_dict(self) -> None:
        super().to_dict()

        if not self.yaml_file:
            self.res["spec"] = {}
            _spec = self.res["spec"]

            if self.finalizers:
                _spec["finalizers"] = self.finalizers


class ProjectRequest(Resource):
    """
    ProjectRequest is the set of options necessary to fully qualify a project
    request

    Compatibility level 1: Stable within a major release for a minimum of 12
    months or 3 minor releases (whichever is longer).
    """

    api_group: str = Resource.ApiGroup.PROJECT_OPENSHIFT_IO

    def __init__(
        self,
        description: Optional[str] = "",
        display_name: Optional[str] = "",
        **kwargs: Any,
    ) -> None:
        """
        Args:
            description(str): Description is the description to apply to a project

            display_name(str): DisplayName is the display name to apply to a project

        """
        super().__init__(**kwargs)

        self.description = description
        self.display_name = display_name

    def to_dict(self) -> None:
        super().to_dict()

        if not self.yaml_file:
            if self.description:
                self.res["description"] = self.description

            if self.display_name:
                self.res["displayName"] = self.display_name

    def clean_up(self, wait: bool = True, timeout: Optional[int] = None) -> bool:
        return Project(name=self.name).clean_up(wait=wait, timeout=timeout)
=======
warn(
    f"The module {__name__} is deprecated and will be removed in version 4.17, "
    "`Project` should be either imported from `ocp_resources.project_project_openshift_io` or "
    "`ocp_resources.project_config_openshift_io` depending on the API group.",
    DeprecationWarning,
    stacklevel=2,
)
>>>>>>> 38393911
<|MERGE_RESOLUTION|>--- conflicted
+++ resolved
@@ -2,109 +2,11 @@
 
 from ocp_resources.project_project_openshift_io import Project  # noqa: F401
 
-<<<<<<< HEAD
 
-class Project(Resource):
-    """
-    Projects are the unit of isolation and collaboration in OpenShift. A project
-    has one or more members, a quota on the resources that the project may
-    consume, and the security controls on the resources in the project. Within a
-    project, members may have different roles - project administrators can set
-    membership, editors can create and manage the resources, and viewers can see
-    but not access running containers. In a normal cluster project
-    administrators are not able to alter their quotas - that is restricted to
-    cluster administrators.
-
-    Listing or watching projects will return only projects the user has the
-    reader role on.
-
-    An OpenShift project is an alternative representation of a Kubernetes
-    namespace. Projects are exposed as editable to end users while namespaces
-    are not. Direct creation of a project is typically restricted to
-    administrators, while end users should use the requestproject resource.
-
-    Compatibility level 1: Stable within a major release for a minimum of 12
-    months or 3 minor releases (whichever is longer).
-    """
-
-    api_group: str = Resource.ApiGroup.PROJECT_OPENSHIFT_IO
-
-    class Status(Resource.Status):
-        ACTIVE = "Active"
-
-    def __init__(
-        self,
-        finalizers: Optional[Dict[str, Any]] = None,
-        **kwargs: Any,
-    ) -> None:
-        """
-        Args:
-            finalizers(Dict[Any, Any]): Finalizers is an opaque list of values that must be empty to permanently
-              remove object from storage
-
-        """
-        super().__init__(**kwargs)
-
-        self.finalizers = finalizers
-
-    def to_dict(self) -> None:
-        super().to_dict()
-
-        if not self.yaml_file:
-            self.res["spec"] = {}
-            _spec = self.res["spec"]
-
-            if self.finalizers:
-                _spec["finalizers"] = self.finalizers
-
-
-class ProjectRequest(Resource):
-    """
-    ProjectRequest is the set of options necessary to fully qualify a project
-    request
-
-    Compatibility level 1: Stable within a major release for a minimum of 12
-    months or 3 minor releases (whichever is longer).
-    """
-
-    api_group: str = Resource.ApiGroup.PROJECT_OPENSHIFT_IO
-
-    def __init__(
-        self,
-        description: Optional[str] = "",
-        display_name: Optional[str] = "",
-        **kwargs: Any,
-    ) -> None:
-        """
-        Args:
-            description(str): Description is the description to apply to a project
-
-            display_name(str): DisplayName is the display name to apply to a project
-
-        """
-        super().__init__(**kwargs)
-
-        self.description = description
-        self.display_name = display_name
-
-    def to_dict(self) -> None:
-        super().to_dict()
-
-        if not self.yaml_file:
-            if self.description:
-                self.res["description"] = self.description
-
-            if self.display_name:
-                self.res["displayName"] = self.display_name
-
-    def clean_up(self, wait: bool = True, timeout: Optional[int] = None) -> bool:
-        return Project(name=self.name).clean_up(wait=wait, timeout=timeout)
-=======
 warn(
     f"The module {__name__} is deprecated and will be removed in version 4.17, "
     "`Project` should be either imported from `ocp_resources.project_project_openshift_io` or "
     "`ocp_resources.project_config_openshift_io` depending on the API group.",
     DeprecationWarning,
     stacklevel=2,
-)
->>>>>>> 38393911
+)