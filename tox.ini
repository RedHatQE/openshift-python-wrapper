[tox]
envlist = validate-resources, tests
skipsdist = True

[testenv:tests]
basepython = python3
setenv =
    PYTHONPATH = {toxinidir}
    CLUSTER = local-cluster
passenv =
    KUBECONFIG
commands =
    pip install poetry
    poetry install
    k3d cluster create {env:CLUSTER}
    poetry run pytest -o log_cli=true tests/test_resources.py -k 'not kubevirt'
    k3d cluster delete {env:CLUSTER}
allowlist_externals =
   poetry
   k3d
<<<<<<< HEAD

[testenv:unittests]
basepython = python3
setenv =
    PYTHONPATH = {toxinidir}
commands =
    pip install poetry
    poetry install
    poetry run pytest -o log_cli=true tests/unittests
allowlist_externals =
   poetry
=======
>>>>>>> ae9461ef

[testenv:validate-resources]
basepython = python3
setenv =
    PYTHONPATH = {toxinidir}
passenv =
    KUBECONFIG
commands =
    pip install poetry
    poetry install
    poetry run pytest tests/test_validate_resources.py
allowlist_externals =
   poetry<|MERGE_RESOLUTION|>--- conflicted
+++ resolved
@@ -18,20 +18,6 @@
 allowlist_externals =
    poetry
    k3d
-<<<<<<< HEAD
-
-[testenv:unittests]
-basepython = python3
-setenv =
-    PYTHONPATH = {toxinidir}
-commands =
-    pip install poetry
-    poetry install
-    poetry run pytest -o log_cli=true tests/unittests
-allowlist_externals =
-   poetry
-=======
->>>>>>> ae9461ef
 
 [testenv:validate-resources]
 basepython = python3
