# -*- coding: utf-8 -*-

import logging

import xmltodict
from openshift.dynamic.exceptions import ResourceNotFoundError
from resources.utils import TimeoutExpiredError, TimeoutSampler
from urllib3.exceptions import ProtocolError

from .node import Node
from .pod import Pod
from .resource import TIMEOUT, NamespacedResource


LOGGER = logging.getLogger(__name__)


class VirtualMachine(NamespacedResource):
    """
    Virtual Machine object, inherited from Resource.
    Implements actions start / stop / status / wait for VM status / is running
    """

    api_group = NamespacedResource.ApiGroup.KUBEVIRT_IO

    class RunStrategy:
        MANUAL = "Manual"
        HALTED = "Halted"
        ALWAYS = "Always"
        RERUNONFAILURE = "RerunOnFailure"

<<<<<<< HEAD
    api_group = NamespacedResource.ApiGroup.KUBEVIRT_IO

    def __init__(self, name, namespace, client=None, body=None, teardown=True):
=======
    def __init__(self, name, namespace, client=None, teardown=True):
>>>>>>> f5e80632
        super().__init__(
            name=name, namespace=namespace, client=client, teardown=teardown
        )
        self.body = body

    @property
    def _subresource_api_url(self):
        return (
            f"{self.client.configuration.host}/"
            f"apis/subresources.kubevirt.io/{self.api().api_version}/"
            f"namespaces/{self.namespace}/virtualmachines/{self.name}"
        )

    def api_request(self, method, action, **params):
        return super().api_request(
            method=method, action=action, url=self._subresource_api_url, **params
        )

    def to_dict(self):
        res = super().to_dict()
        body_spec = self.body.get("spec")
        res["spec"] = body_spec or {"template": {"spec": {}}}
        return res

    def start(self, timeout=TIMEOUT, wait=False):
        self.api_request(method="PUT", action="start")
        if wait:
            return self.wait_for_status(timeout=timeout, status=True)

    def restart(self, timeout=TIMEOUT, wait=False):
        self.api_request(method="PUT", action="restart")
        if wait:
            self.vmi.virt_launcher_pod.wait_deleted()
            return self.vmi.wait_until_running(timeout=timeout, stop_status="dummy")

    def stop(self, timeout=TIMEOUT, wait=False):
        self.api_request(method="PUT", action="stop")
        if wait:
            self.wait_for_status(timeout=timeout, status=None)
            return self.vmi.wait_deleted()

    def wait_for_status(self, status, timeout=TIMEOUT):
        """
        Wait for resource to be in status

        Args:
            status: Expected status: True for a running VM, None for a stopped VM.
            timeout (int): Time to wait for the resource.

        Raises:
            TimeoutExpiredError: If timeout reached.
        """
        LOGGER.info(
            f"Wait for {self.kind} {self.name} status to be {'ready' if status == True else status}"
        )
        samples = TimeoutSampler(
            timeout=timeout,
            sleep=1,
            exceptions=ProtocolError,
            func=self.api().get,
            field_selector=f"metadata.name=={self.name}",
            namespace=self.namespace,
        )
        for sample in samples:
            if sample.items:
                # VM with runStrategy does not have spec.running attribute
                # VM status should be taken from spec.status.ready
                if self.ready == status:
                    return

    def get_interfaces(self):
        return self.instance.spec.template.spec.domain.devices.interfaces

    @property
    def vmi(self):
        """
        Get VMI

        Returns:
            VirtualMachineInstance: VMI
        """
        return VirtualMachineInstance(name=self.name, namespace=self.namespace,)

    @property
    def ready(self):
        """
        Get VM status

        Returns:
            True if Running else None
        """
        return self.instance.status["ready"] if self.instance.status else None


class VirtualMachineInstance(NamespacedResource):
    """
    Virtual Machine Instance object, inherited from Resource.
    """

    api_group = NamespacedResource.ApiGroup.KUBEVIRT_IO

    class Status(NamespacedResource.Status):
        RUNNING = "Running"
        SCHEDULING = "Scheduling"

    def __init__(self, name, namespace, client=None):
        super().__init__(name=name, namespace=namespace, client=client)

    @property
    def _subresource_api_url(self):
        return (
            f"{self.client.configuration.host}/"
            f"apis/subresources.kubevirt.io/{self.api().api_version}/"
            f"namespaces/{self.namespace}/virtualmachineinstances/{self.name}"
        )

    def api_request(self, method, action, **params):
        return super().api_request(
            method=method, action=action, url=self._subresource_api_url, **params
        )

    def to_dict(self):
        res = super().to_dict()
        return res

    def pause(self, timeout=TIMEOUT, wait=False):
        self.api_request(method="PUT", action="pause")
        if wait:
            return self.wait_for_pause_status(pause=True, timeout=timeout)

    def unpause(self, timeout=TIMEOUT, wait=False):
        self.api_request(method="PUT", action="unpause")
        if wait:
            return self.wait_for_pause_status(pause=False, timeout=timeout)

    @property
    def interfaces(self):
        return self.instance.status.interfaces

    @property
    def virt_launcher_pod(self):
        pods = list(
            Pod.get(
                dyn_client=self.client,
                namespace=self.namespace,
                label_selector=f"kubevirt.io=virt-launcher,kubevirt.io/created-by={self.instance.metadata.uid}",
            )
        )
        migration_state = self.instance.status.migrationState
        if migration_state:
            #  After VM migration there are two pods, one in Completed status and one in Running status.
            #  We need to return the Pod that is not in Completed status.
            for pod in pods:
                if migration_state.targetPod == pod.name:
                    return pod
        else:
            return pods[0]

        raise ResourceNotFoundError

    def wait_until_running(self, timeout=TIMEOUT, logs=True, stop_status=None):
        """
        Wait until VMI is running

        Args:
            timeout (int): Time to wait for VMI.
            logs (bool): True to extract logs from the VMI pod and from the VMI.
            stop_status (str): Status which should stop the wait and failed.

        Raises:
            TimeoutExpiredError: If VMI failed to run.
        """
        try:
            self.wait_for_status(
                status=self.Status.RUNNING, timeout=timeout, stop_status=stop_status
            )
        except TimeoutExpiredError:
            if not logs:
                raise

            virt_pod = self.virt_launcher_pod
            if virt_pod:
                LOGGER.debug(f"{virt_pod.name} *****LOGS*****")
                LOGGER.debug(virt_pod.log(container="compute"))

            raise

    def wait_for_pause_status(self, pause, timeout=TIMEOUT):
        """
        Wait for Virtual Machine Instance to be paused / unpaused.
        Paused status is checked in libvirt and in the VMI conditions.

        Args:
            pause (bool): True for paused, False for unpause
            timeout (int): Time to wait for the resource.

        Raises:
            TimeoutExpiredError: If resource not exists.
        """
        LOGGER.info(
            f"Wait until {self.kind} {self.name} is "
            f"{'Paused' if pause else 'Unpuased'}"
        )
        self.wait_for_domstate_pause_status(pause=pause, timeout=timeout)
        self.wait_for_vmi_condition_pause_status(pause=pause, timeout=timeout)

    def wait_for_domstate_pause_status(self, pause, timeout=TIMEOUT):
        pause_status = "paused" if pause else "running"
        samples = TimeoutSampler(
            timeout=timeout,
            sleep=1,
            exceptions=(ProtocolError),
            func=self.get_domstate,
        )
        for sample in samples:
            if pause_status in sample:
                return

    def wait_for_vmi_condition_pause_status(self, pause, timeout=TIMEOUT):
        samples = TimeoutSampler(
            timeout=timeout,
            sleep=1,
            exceptions=(ProtocolError),
            func=self.get_vmi_active_condition,
        )
        for sample in samples:
            # Paused VM
            if pause and sample["reason"] == "PausedByUser":
                return
            # Unpaused VM
            if not (pause and sample.get("reason")):
                return

    @property
    def node(self):
        """
        Get the node name where the VM is running

        Returns:
            Node: Node
        """
        return Node(name=self.instance.status.nodeName)

    def get_xml(self):
        """
        Get virtual machine instance XML

        Returns:
            xml_output(string): VMI XML in the multi-line string
        """
        return self.virt_launcher_pod.execute(
            command=["virsh", "dumpxml", f"{self.namespace}_{self.name}"],
            container="compute",
        )

    def get_domstate(self):
        """
        Get virtual machine instance Status.

        Current workaround, as VM/VMI shows no status/phase == Paused yet.
        Bug: https://bugzilla.redhat.com/show_bug.cgi?id=1805178

        Returns:
            String: VMI Status as string
        """
        return self.virt_launcher_pod.execute(
            command=["virsh", "domstate", f"{self.namespace}_{self.name}"],
            container="compute",
        )

    def get_vmi_active_condition(self):
        """ A VMI may have multiple conditions; the active one it the one with
        'lastTransitionTime' """
        return {
            k: v
            for condition in self.instance.status.conditions
            for k, v in condition.items()
            if condition["lastTransitionTime"]
        }

    @property
    def xml_dict(self):
        """ Get virtual machine instance XML as dict """

        return xmltodict.parse(xml_input=self.get_xml(), process_namespaces=True)

    @property
    def guest_os_info(self):
        return self.api_request(method="GET", action="guestosinfo")

    @property
    def guest_fs_info(self):
        return self.api_request(method="GET", action="filesystemlist")

    @property
    def guest_user_info(self):
        return self.api_request(method="GET", action="userlist")

    @property
    def os_version(self):
        vmi_os_version = self.instance.status.guestOSInfo.get("version", {})
        if not vmi_os_version:
            LOGGER.warning(
                "Guest agent is not installed on the VM; OS version is not available."
            )
        return vmi_os_version

    def interface_ip(self, interface):
        iface_ip = [
            iface["ipAddress"]
            for iface in self.interfaces
            if iface["interfaceName"] == interface
        ]
        return iface_ip[0] if iface_ip else None


class VirtualMachineInstanceMigration(NamespacedResource):
    api_group = NamespacedResource.ApiGroup.KUBEVIRT_IO

    def __init__(self, name, namespace, vmi=None, client=None, teardown=True):
        super().__init__(
            name=name, namespace=namespace, client=client, teardown=teardown
        )
        self._vmi = vmi

    def to_dict(self):
        # When creating VirtualMachineInstanceMigration vmi is mandatory but when calling get()
        # we cannot pass vmi.
        assert self._vmi, "vmi is mandatory for create"

        res = super().to_dict()
        res["spec"] = {"vmiName": self._vmi.name}
        return res


class VirtualMachineInstancePreset(NamespacedResource):
    """
    VirtualMachineInstancePreset object.
    """

    api_group = NamespacedResource.ApiGroup.KUBEVIRT_IO

    def __init__(
        self, name, namespace, client=None, teardown=True,
    ):
        super().__init__(
            name=name, namespace=namespace, client=client, teardown=teardown
        )


class VirtualMachineInstanceReplicaSet(NamespacedResource):
    """
    VirtualMachineInstancePreset object.
    """

    api_group = NamespacedResource.ApiGroup.KUBEVIRT_IO

    def __init__(
        self, name, namespace, client=None, teardown=True,
    ):
        super().__init__(
            name=name, namespace=namespace, client=client, teardown=teardown
        )<|MERGE_RESOLUTION|>--- conflicted
+++ resolved
@@ -29,13 +29,9 @@
         ALWAYS = "Always"
         RERUNONFAILURE = "RerunOnFailure"
 
-<<<<<<< HEAD
     api_group = NamespacedResource.ApiGroup.KUBEVIRT_IO
 
     def __init__(self, name, namespace, client=None, body=None, teardown=True):
-=======
-    def __init__(self, name, namespace, client=None, teardown=True):
->>>>>>> f5e80632
         super().__init__(
             name=name, namespace=namespace, client=client, teardown=teardown
         )
