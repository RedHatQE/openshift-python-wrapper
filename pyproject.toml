--- conflicted
+++ resolved
@@ -1,7 +1,7 @@
 [tool.pytest.ini_options]
 markers = [
   "incremental: Mark tests as incremental",
-  "kubevirt: Mark tests as kubevirt tests"
+  "kubevirt: Mark tests as kubevirt tests",
 ]
 addopts = [
   "--pdbcls=IPython.terminal.debugger:TerminalPdb",
@@ -13,15 +13,11 @@
   "--cov=ocp_resources.utils.constants",
   "--cov=ocp_resources.utils.utils",
   "--cov=ocp_resources.exceptions",
-  "--cov=class_generator"
+  "--cov=class_generator",
 ]
 
 [tool.coverage.run]
-omit = [
-  "tests/*",
-  "class_generator/tests/*",
-  "class_generator/scripts/tests/*"
-]
+omit = ["tests/*", "class_generator/tests/*", "class_generator/scripts/tests/*"]
 
 [tool.coverage.report]
 fail_under = 60
@@ -36,8 +32,8 @@
 fix = true
 output-format = "grouped"
 
-  [tool.ruff.format]
-  exclude = [ ".git", ".venv", ".mypy_cache", ".tox", "__pycache__" ]
+[tool.ruff.format]
+exclude = [".git", ".venv", ".mypy_cache", ".tox", "__pycache__"]
 
 [tool.mypy]
 check_untyped_defs = false
@@ -53,10 +49,10 @@
 warn_redundant_casts = true
 
 [tool.hatch.build.targets.wheel]
-packages = [ "ocp_resources", "class_generator", "fake_kubernetes_client" ]
+packages = ["ocp_resources", "class_generator", "fake_kubernetes_client"]
 
 [tool.uv]
-dev-dependencies = [ "ipdb>=0.13.13", "ipython>=8.12.3" ]
+dev-dependencies = ["ipdb>=0.13.13", "ipython>=8.12.3"]
 
 [project]
 requires-python = ">=3.10"
@@ -65,10 +61,10 @@
 description = "Wrapper around https://github.com/kubernetes-client/python"
 readme = "README.md"
 license = "Apache-2.0"
-keywords = [ "Openshift", "Kubevirt", "Openshift Virtualization" ]
+keywords = ["Openshift", "Kubevirt", "Openshift Virtualization"]
 classifiers = [
   "Programming Language :: Python :: 3",
-  "Operating System :: OS Independent"
+  "Operating System :: OS Independent",
 ]
 dependencies = [
   "cloup>=3.0.5",
@@ -84,44 +80,38 @@
   "rich>=13.9.2",
   "ruff>=0.6.9",
   "timeout-sampler>=0.0.46",
-  "xmltodict>=0.13.0"
+  "xmltodict>=0.13.0",
 ]
 
-  [[project.authors]]
-  name = "Meni Yakove"
-  email = "myakove@gmail.com"
+[[project.authors]]
+name = "Meni Yakove"
+email = "myakove@gmail.com"
 
-  [[project.authors]]
-  name = "Ruth Netser"
-  email = "rnetser@gmail.com"
+[[project.authors]]
+name = "Ruth Netser"
+email = "rnetser@gmail.com"
 
-  [[project.maintainers]]
-  name = "Meni Yakove"
-  email = "myakove@gmail.com"
+[[project.maintainers]]
+name = "Meni Yakove"
+email = "myakove@gmail.com"
 
-  [[project.maintainers]]
-  name = "Ruth Netser"
-  email = "rnetser@gmail.com"
+[[project.maintainers]]
+name = "Ruth Netser"
+email = "rnetser@gmail.com"
 
-  [project.urls]
-  homepage = "https://github.com/RedHatQE/openshift-python-wrapper"
-  documentation = "https://openshift-python-wrapper.readthedocs.io/en/latest/"
-  Download = "https://pypi.org/project/openshift-python-wrapper/"
-  "Bug Tracker" = "https://github.com/RedHatQE/openshift-python-wrapper/issues"
+[project.urls]
+homepage = "https://github.com/RedHatQE/openshift-python-wrapper"
+documentation = "https://openshift-python-wrapper.readthedocs.io/en/latest/"
+Download = "https://pypi.org/project/openshift-python-wrapper/"
+"Bug Tracker" = "https://github.com/RedHatQE/openshift-python-wrapper/issues"
 
-  [project.scripts]
-  class-generator = "class_generator.class_generator:main"
+[project.scripts]
+class-generator = "class_generator.class_generator:main"
 
 [build-system]
-requires = [ "hatchling" ]
+requires = ["hatchling"]
 build-backend = "hatchling.build"
 
 [dependency-groups]
-<<<<<<< HEAD
-mcp = [
-    "fastmcp>=2.10.4",
-]
-tests = ["pytest>=8.3.5", "pytest-cov>=6.1.1"]
-=======
-tests = [ "pytest>=8.3.5", "pytest-cov>=6.1.1" ]
->>>>>>> 63244d93
+mcp = ["fastmcp>=2.10.4"]
+tests = ["pytest>=8.3.5", "pytest-cov>=6.1.1"]