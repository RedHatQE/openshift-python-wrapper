[tool.ruff]
preview = true
line-length = 120
fix = true
output-format = "grouped"

[tool.ruff.format]
exclude = [".git", ".venv", ".mypy_cache", ".tox", "__pycache__"]

[tool.mypy]
# TODO: enable all once we have typing in all the resources.
# check_untyped_defs = true
# disallow_any_generics = true
# disallow_incomplete_defs = true
# disallow_untyped_defs = true
no_implicit_optional = true
show_error_codes = true
warn_unused_ignores = true

[tool.poetry]
name = "openshift-python-wrapper"
version = "0.0.0"
description = "Wrapper around https://github.com/kubernetes-client/python"
authors = ["Meni Yakove <myakove@gmail.com>", "Ruth Netser <rnetser@gmail.com>"]
readme = "README.md"
license = "Apache-2.0"
packages = [{ include = "ocp_resources" }, { include = "class_generator" }]
homepage = "https://github.com/RedHatQE/openshift-python-wrapper"
documentation = "https://openshift-python-wrapper.readthedocs.io/en/latest/"
keywords = ["Openshift", "Kubevirt", "Openshift Virtualization"]
classifiers = [
  "Programming Language :: Python :: 3",
  "Operating System :: OS Independent",
]

[tool.poetry.scripts]
class-generator = "class_generator.class_generator:main"

[tool.poetry.urls]
Download = "https://pypi.org/project/openshift-python-wrapper/"
"Bug Tracker" = "https://github.com/RedHatQE/openshift-python-wrapper/issues"

[tool.poetry.group.dev.dependencies]
ipdb = "^0.13.13"


[tool.poetry.group.tests.dependencies]
requests = "^2.31.0"
deepdiff = "^7.0.1"

[tool.poetry-dynamic-versioning.substitution]
files = ["VERSION"]

[tool.poetry-dynamic-versioning]
enable = true
pattern = "((?P<epoch>\\d+)!)?(?P<base>\\d+(\\.\\d+)*)"

[build-system]
requires = ["poetry-core>=1.0.0", "poetry-dynamic-versioning"]
build-backend = "poetry_dynamic_versioning.backend"

[tool.poetry.dependencies]
python = "^3.8"
xmltodict = "^0.13.0"
colorlog = "^6.7.0"
kubernetes = "^30.0.0"
python-benedict = "^0.33.0"
packaging = "^23.1"
python-simple-logger = ">=1.0.6"
jinja2 = "^3.1.2"
timeout-sampler = ">=0.0.17"
click = "^8.1.7"
<<<<<<< HEAD
=======
pyhelper-utils = "^0.0.34"
>>>>>>> abfd631c
ruff = "^0.5.3"
rich = "^13.7.1"
cloup = "^3.0.5"
pytest = "^8.0.0"
pyhelper-utils = "^0.0.34"

[tool.pytest.ini_options]
markers = [
  "incremental: Mark tests as incremental",
  "kubevirt: Mark tests as kubevirt tests",
]<|MERGE_RESOLUTION|>--- conflicted
+++ resolved
@@ -70,15 +70,11 @@
 jinja2 = "^3.1.2"
 timeout-sampler = ">=0.0.17"
 click = "^8.1.7"
-<<<<<<< HEAD
-=======
 pyhelper-utils = "^0.0.34"
->>>>>>> abfd631c
 ruff = "^0.5.3"
 rich = "^13.7.1"
 cloup = "^3.0.5"
 pytest = "^8.0.0"
-pyhelper-utils = "^0.0.34"
 
 [tool.pytest.ini_options]
 markers = [
