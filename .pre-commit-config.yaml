--- conflicted
+++ resolved
@@ -1,4 +1,4 @@
-exclude: "class_generator/schema/"
+exclude: "class_generator/schema/*"
 
 default_language_version:
   python: python3
@@ -40,11 +40,7 @@
       - id: ruff-format
 
   - repo: https://github.com/renovatebot/pre-commit-hooks
-<<<<<<< HEAD
-    rev: 38.105.0
-=======
     rev: 38.103.1
->>>>>>> a61c5519
     hooks:
       - id: renovate-config-validator
 
