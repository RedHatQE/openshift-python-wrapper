--- conflicted
+++ resolved
@@ -1,10 +1,7 @@
 import pytest
 import yaml
-<<<<<<< HEAD
 from docker.errors import DockerException
-=======
 import kubernetes
->>>>>>> dfa97929
 from testcontainers.k3s import K3SContainer
 
 from ocp_resources.exceptions import ResourceTeardownError
@@ -109,11 +106,7 @@
 
     def test_resource_context_manager_exit(self, client):
         with pytest.raises(ResourceTeardownError):
-<<<<<<< HEAD
             with SecretTestExit(name="test-context-manager-exit", namespace="default", client=client):
-                pass
-=======
-            with TestSecretExit(name="test-context-manager-exit", namespace="default", client=client):
                 pass
 
     def test_proxy_enabled_but_no_proxy_set(self, monkeypatch):
@@ -137,5 +130,4 @@
             match="Conflicting proxy settings: client_configuration.proxy=http://not-env-proxy.com, "
             "but the environment variable 'OPENSHIFT_PYTHON_WRAPPER_CLIENT_USE_PROXY' defines proxy as http://env-proxy.com.",
         ):
-            get_client(client_configuration=client_configuration)
->>>>>>> dfa97929
+            get_client(client_configuration=client_configuration)